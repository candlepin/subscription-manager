PREFIX ?= /
SYSCONF ?= etc
PYTHON ?= python

INSTALL_DIR= /usr/share/
INSTALL_MODULE = /rhsm/
PKGNAME = subscription_manager
CODE_DIR = ${PREFIX}/${INSTALL_DIR}/${INSTALL_MODULE}/${PKGNAME}/
VERSION = $(shell echo `grep ^Version: $(PKGNAME).spec | awk '{ print $$2 }'`)
<<<<<<< HEAD
RHELVERSION = $(shell lsb_release -r | awk '{ print $$2 }' | awk -F. '{ print $$1}')

#this is the compat area for firstboot versions. If it's 6-compat, set to 6.
ifeq (${RHELVERSION}, 14)
	RHELVERSION = 6
endif
=======
SRC_DIR = src/subscription_manager
>>>>>>> 5ed2e95a

CFLAGS = -Wall -g

%.pyc: %.py
	python -c "import py_compile; py_compile.compile('$<')"

build:	rhsmcertd rhsm-compliance-icon

bin:
	mkdir bin

rhsmcertd: src/rhsmcertd.c bin
	${CC} ${CFLAGS} src/rhsmcertd.c -o bin/rhsmcertd

COMPLIANCE_FLAGS=`pkg-config --cflags --libs gtk+-2.0 libnotify`

rhsm-compliance-icon: src/subscription_manager/compliance/rhsm_compliance_icon.c bin
	${CC} ${CFLAGS} ${COMPLIANCE_FLAGS} -o bin/rhsm-compliance-icon \
		src/subscription_manager/compliance/rhsm_compliance_icon.c

dbus-service-install:
	install -d ${PREFIX}/etc/dbus-1/system.d
	install -d ${PREFIX}/${INSTALL_DIR}/dbus-1/system-services
	install -d ${PREFIX}/usr/libexec
	install -m 644 etc-conf/com.redhat.SubscriptionManager.conf \
		${PREFIX}/etc/dbus-1/system.d
	install -m 644 etc-conf/com.redhat.SubscriptionManager.service \
		${PREFIX}/${INSTALL_DIR}/dbus-1/system-services
	install -m 744 src/subscription_manager/compliance/rhsm_compliance_d.py \
		${PREFIX}/usr/libexec/rhsm-complianced

install-conf:
	install etc-conf/rhsm.conf ${PREFIX}/etc/rhsm/
	install -T etc-conf/logrotate.conf ${PREFIX}/etc/logrotate.d/subscription-manager
	install etc-conf/plugin/*.conf ${PREFIX}/etc/yum/pluginconf.d/
	install -m 644 etc-conf/ca/*.pem ${PREFIX}/etc/rhsm/ca/

install: install-files install-conf

<<<<<<< HEAD
install-files: dbus-service-install compile-po desktop-files
	install -d ${PREFIX}/usr/share/rhsm/gui/data/icons/scalable
	install -d ${PREFIX}/usr/share/locale/
=======
install-files: dbus-service-install compile-po
	install -d ${CODE_DIR}/gui/data/icons/scalable
	install -d ${PREFIX}/${INSTALL_DIR}/locale/
>>>>>>> 5ed2e95a
	install -d ${PREFIX}/usr/lib/yum-plugins/
	install -d ${PREFIX}/usr/sbin
	install -d ${PREFIX}/etc/rhsm
	install -d ${PREFIX}/etc/rhsm/facts
	install -d ${PREFIX}/etc/rhsm/ca
	install -d ${PREFIX}/etc/xdg/autostart
	install -d ${PREFIX}/etc/cron.daily
	install -d ${PREFIX}/etc/pam.d
	install -d ${PREFIX}/etc/logrotate.d
	install -d ${PREFIX}/etc/security/console.apps
	install -d ${PREFIX}/etc/yum/pluginconf.d/
	install -d ${PREFIX}/${INSTALL_DIR}/man/man8/
	install -d ${PREFIX}/${INSTALL_DIR}/applications
	install -d ${PREFIX}/var/log/rhsm
	install -d ${PREFIX}/var/run/rhsm
	install -d ${PREFIX}/var/lib/rhsm/facts
	install -d ${PREFIX}/usr/bin
	install -d ${PREFIX}/etc/init.d
<<<<<<< HEAD
	install -d ${PREFIX}/usr/share/icons/hicolor/scalable/apps
	install -d ${PREFIX}/usr/share/rhn/up2date_client/firstboot/
	if [ ${RHELVERSION} = 5 ]; then install -d ${PREFIX}/usr/share/firstboot/modules; fi
	
	cp -R po/build/* ${PREFIX}/usr/share/locale/
	
	install -m 644 -p src/*.py ${PREFIX}/usr/share/rhsm
	install -m 644 -p src/gui/*.py ${PREFIX}/usr/share/rhsm/gui
	install -m 644 -p src/plugin/*.py ${PREFIX}/usr/lib/yum-plugins/
	
	install -m 644 src/gui/data/*.glade ${PREFIX}/usr/share/rhsm/gui/data/
	install -m 644 src/gui/data/icons/*.svg ${PREFIX}/usr/share/rhsm/gui/data/icons/
	install -m 644 src/gui/data/icons/scalable/*.svg ${PREFIX}/usr/share/rhsm/gui/data/icons/scalable/
	ln -sf /usr/share/rhsm/gui/data/icons/scalable/subscription-manager.svg ${PREFIX}/usr/share/icons/hicolor/scalable/apps/
=======
	install -d ${PREFIX}/${INSTALL_DIR}/icons/hicolor/scalable/apps
	install -d ${PREFIX}/${INSTALL_DIR}/firstboot/modules

	cp -R po/build/* ${PREFIX}/${INSTALL_DIR}/locale/

	install -m 644 -p ${SRC_DIR}/*.py ${CODE_DIR}
	install -m 644 -p ${SRC_DIR}/gui/*.py ${CODE_DIR}/gui
	install -m 644 -p ${SRC_DIR}/plugin/*.py ${PREFIX}/usr/lib/yum-plugins/

	install -m 644 ${SRC_DIR}/gui/data/*.glade ${CODE_DIR}/gui/data/
	install -m 644 ${SRC_DIR}/gui/data/icons/*.svg ${CODE_DIR}/gui/data/icons/
	install -m 644 ${SRC_DIR}/gui/data/icons/scalable/*.svg ${CODE_DIR}/gui/data/icons/scalable/
	ln -sf /${CODE_DIR}/gui/data/icons/scalable/subscription-manager.svg ${PREFIX}/${INSTALL_DIR}/icons/hicolor/scalable/apps/
>>>>>>> 5ed2e95a
	install src/subscription-manager ${PREFIX}/usr/sbin
	install src/subscription-manager-gui ${PREFIX}/usr/sbin
	install bin/* ${PREFIX}/usr/bin
	install src/rhsmcertd.init.d ${PREFIX}/etc/init.d/rhsmcertd
<<<<<<< HEAD
	install -m 644 man/* ${PREFIX}/usr/share/man/man8/
	install -m644 src/gui/firstboot/${RHELVERSION}/*.py ${PREFIX}/usr/share/rhn/up2date_client/firstboot
	if [ ${RHELVERSION} = 5 ]; then ln -sf  /usr/share/rhn/up2date_client/firstboot/rhsm_login.py ${PREFIX}/usr/share/firstboot/modules/; fi
	if [ ${RHELVERSION} = 5 ]; then ln -sf  /usr/share/rhn/up2date_client/firstboot/rhsm_subscriptions.py ${PREFIX}/usr/share/firstboot/modules/; fi
=======
	install -m 644 man/* ${PREFIX}/${INSTALL_DIR}/man/man8/
	install -m644 ${SRC_DIR}/gui/firstboot/*.py ${PREFIX}/${INSTALL_DIR}/firstboot/modules
>>>>>>> 5ed2e95a
	install -m 644 etc-conf/rhsm-compliance-icon.desktop \
		${PREFIX}/etc/xdg/autostart
	install -m 755 etc-conf/rhsm-complianced.cron \
		${PREFIX}/etc/cron.daily/rhsm-complianced
	install -m 644 etc-conf/subscription-manager.desktop \
		${PREFIX}/${INSTALL_DIR}/applications	
	ln -sf /usr/bin/consolehelper ${PREFIX}/usr/bin/subscription-manager-gui
	install -m 644 etc-conf/subscription-manager-gui.pam \
		${PREFIX}/etc/pam.d/subscription-manager-gui
	install -m 644 etc-conf/subscription-manager-gui.console \
		${PREFIX}/etc/security/console.apps/subscription-manager-gui

check:
	nosetests


clean:
	rm -f *.pyc *.pyo *~ *.bak *.tar.gz

archive: clean
	@rm -rf ${PKGNAME}-%{VERSION}.tar.gz
	@rm -rf /tmp/${PKGNAME}-$(VERSION) /tmp/${PKGNAME}
	@rm -rf po/build
	@dir=$$PWD; cd /tmp; cp -a $$dir ${PKGNAME}
	@rm -f /tmp/${PKGNAME}/${PKGNAME}-daily.spec
	@mv /tmp/${PKGNAME} /tmp/${PKGNAME}-$(VERSION)
	@dir=$$PWD; cd /tmp; tar cvzf $$dir/${PKGNAME}-$(VERSION).tar.gz --exclude \.svn ${PKGNAME}-$(VERSION)
	@rm -rf /tmp/${PKGNAME}-$(VERSION)	
	@echo "The archive is in ${PKGNAME}-$(VERSION).tar.gz"

rpm: archive
	rpmbuild -ta ${PKGNAME}-$(VERSION).tar.gz

desktop-files: etc-conf/rhsm-compliance-icon.desktop \
				etc-conf/subscription-manager.desktop

%.desktop: %.desktop.in po
	intltool-merge -d po $< $@

po/POTFILES.in:
	# generate the POTFILES.in file expected by intltool. it wants one
	# file per line, but we're lazy.
	find src/ -name "*.py" > po/POTFILES.in
	find src/gui/data/ -name "*.glade" >> po/POTFILES.in
	find src/ -name "*.c" >> po/POTFILES.in
	find etc-conf/ -name "*.desktop.in" >> po/POTFILES.in

.PHONY: po/POTFILES.in %.desktop

gettext: po/POTFILES.in
	# Extract strings from our source files. any comments on the line above
	# the string marked for translation beginning with "translators" will be
	# included in the pot file.
<<<<<<< HEAD
	cd po && \
	intltool-update --pot -g keys
=======
	xgettext -ctranslators -s --language=Python -o po/keys.pot \
		$(shell find ${SRC_DIR}/ -name "*.py")
	xgettext -ctranslators -s -k_ -kN_ --language=C -j -o po/keys.pot \
		${SRC_DIR}/compliance/*.c
	xgettext -ctranslators -s --language=Glade -j -o po/keys.pot \
		${SRC_DIR}/gui/data/*.glade
>>>>>>> 5ed2e95a

update-po:
	for f in $(shell find po/ -name "*.po") ; do \
		msgmerge -N --backup=none -U $$f po/keys.pot ; \
	done

# Compile translations
compile-po:
	for lang in $(basename $(notdir $(wildcard po/*.po))) ; do \
		echo $$lang ; \
		mkdir -p po/build/$$lang/LC_MESSAGES/ ; \
		msgfmt -c --statistics -o po/build/$$lang/LC_MESSAGES/rhsm.mo po/$$lang.po ; \
	done

pyflakes:
	@TMPFILE=`mktemp` || exit 1; \
	find -name \*.py | xargs pyflakes | tee $$TMPFILE; \
	! test -s $$TMPFILE

tablint:
	@! find -name \*py | xargs grep -nP "^\W*\t"

trailinglint:
	@! find -name \*py | xargs grep -nP "[ \t]$$"

whitespacelint: tablint trailinglint

pep8:
	@TMPFILE=`mktemp` || exit 1; \
	pep8 --repeat src | tee $$TMPFILE; \
	! test -s $$TMPFILE


stylish: pyflakes whitespacelint pep8 <|MERGE_RESOLUTION|>--- conflicted
+++ resolved
@@ -7,16 +7,13 @@
 PKGNAME = subscription_manager
 CODE_DIR = ${PREFIX}/${INSTALL_DIR}/${INSTALL_MODULE}/${PKGNAME}/
 VERSION = $(shell echo `grep ^Version: $(PKGNAME).spec | awk '{ print $$2 }'`)
-<<<<<<< HEAD
 RHELVERSION = $(shell lsb_release -r | awk '{ print $$2 }' | awk -F. '{ print $$1}')
 
 #this is the compat area for firstboot versions. If it's 6-compat, set to 6.
 ifeq (${RHELVERSION}, 14)
 	RHELVERSION = 6
 endif
-=======
 SRC_DIR = src/subscription_manager
->>>>>>> 5ed2e95a
 
 CFLAGS = -Wall -g
 
@@ -56,15 +53,9 @@
 
 install: install-files install-conf
 
-<<<<<<< HEAD
-install-files: dbus-service-install compile-po desktop-files
-	install -d ${PREFIX}/usr/share/rhsm/gui/data/icons/scalable
-	install -d ${PREFIX}/usr/share/locale/
-=======
 install-files: dbus-service-install compile-po
 	install -d ${CODE_DIR}/gui/data/icons/scalable
 	install -d ${PREFIX}/${INSTALL_DIR}/locale/
->>>>>>> 5ed2e95a
 	install -d ${PREFIX}/usr/lib/yum-plugins/
 	install -d ${PREFIX}/usr/sbin
 	install -d ${PREFIX}/etc/rhsm
@@ -83,24 +74,10 @@
 	install -d ${PREFIX}/var/lib/rhsm/facts
 	install -d ${PREFIX}/usr/bin
 	install -d ${PREFIX}/etc/init.d
-<<<<<<< HEAD
 	install -d ${PREFIX}/usr/share/icons/hicolor/scalable/apps
 	install -d ${PREFIX}/usr/share/rhn/up2date_client/firstboot/
 	if [ ${RHELVERSION} = 5 ]; then install -d ${PREFIX}/usr/share/firstboot/modules; fi
 	
-	cp -R po/build/* ${PREFIX}/usr/share/locale/
-	
-	install -m 644 -p src/*.py ${PREFIX}/usr/share/rhsm
-	install -m 644 -p src/gui/*.py ${PREFIX}/usr/share/rhsm/gui
-	install -m 644 -p src/plugin/*.py ${PREFIX}/usr/lib/yum-plugins/
-	
-	install -m 644 src/gui/data/*.glade ${PREFIX}/usr/share/rhsm/gui/data/
-	install -m 644 src/gui/data/icons/*.svg ${PREFIX}/usr/share/rhsm/gui/data/icons/
-	install -m 644 src/gui/data/icons/scalable/*.svg ${PREFIX}/usr/share/rhsm/gui/data/icons/scalable/
-	ln -sf /usr/share/rhsm/gui/data/icons/scalable/subscription-manager.svg ${PREFIX}/usr/share/icons/hicolor/scalable/apps/
-=======
-	install -d ${PREFIX}/${INSTALL_DIR}/icons/hicolor/scalable/apps
-	install -d ${PREFIX}/${INSTALL_DIR}/firstboot/modules
 
 	cp -R po/build/* ${PREFIX}/${INSTALL_DIR}/locale/
 
@@ -112,20 +89,14 @@
 	install -m 644 ${SRC_DIR}/gui/data/icons/*.svg ${CODE_DIR}/gui/data/icons/
 	install -m 644 ${SRC_DIR}/gui/data/icons/scalable/*.svg ${CODE_DIR}/gui/data/icons/scalable/
 	ln -sf /${CODE_DIR}/gui/data/icons/scalable/subscription-manager.svg ${PREFIX}/${INSTALL_DIR}/icons/hicolor/scalable/apps/
->>>>>>> 5ed2e95a
 	install src/subscription-manager ${PREFIX}/usr/sbin
 	install src/subscription-manager-gui ${PREFIX}/usr/sbin
 	install bin/* ${PREFIX}/usr/bin
 	install src/rhsmcertd.init.d ${PREFIX}/etc/init.d/rhsmcertd
-<<<<<<< HEAD
-	install -m 644 man/* ${PREFIX}/usr/share/man/man8/
 	install -m644 src/gui/firstboot/${RHELVERSION}/*.py ${PREFIX}/usr/share/rhn/up2date_client/firstboot
 	if [ ${RHELVERSION} = 5 ]; then ln -sf  /usr/share/rhn/up2date_client/firstboot/rhsm_login.py ${PREFIX}/usr/share/firstboot/modules/; fi
 	if [ ${RHELVERSION} = 5 ]; then ln -sf  /usr/share/rhn/up2date_client/firstboot/rhsm_subscriptions.py ${PREFIX}/usr/share/firstboot/modules/; fi
-=======
 	install -m 644 man/* ${PREFIX}/${INSTALL_DIR}/man/man8/
-	install -m644 ${SRC_DIR}/gui/firstboot/*.py ${PREFIX}/${INSTALL_DIR}/firstboot/modules
->>>>>>> 5ed2e95a
 	install -m 644 etc-conf/rhsm-compliance-icon.desktop \
 		${PREFIX}/etc/xdg/autostart
 	install -m 755 etc-conf/rhsm-complianced.cron \
@@ -179,17 +150,8 @@
 	# Extract strings from our source files. any comments on the line above
 	# the string marked for translation beginning with "translators" will be
 	# included in the pot file.
-<<<<<<< HEAD
 	cd po && \
 	intltool-update --pot -g keys
-=======
-	xgettext -ctranslators -s --language=Python -o po/keys.pot \
-		$(shell find ${SRC_DIR}/ -name "*.py")
-	xgettext -ctranslators -s -k_ -kN_ --language=C -j -o po/keys.pot \
-		${SRC_DIR}/compliance/*.c
-	xgettext -ctranslators -s --language=Glade -j -o po/keys.pot \
-		${SRC_DIR}/gui/data/*.glade
->>>>>>> 5ed2e95a
 
 update-po:
 	for f in $(shell find po/ -name "*.po") ; do \
