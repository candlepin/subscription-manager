# -*- coding: utf-8 -*-
#
# Copyright (c) 2020 Red Hat, Inc.
#
# This software is licensed to you under the GNU General Public License,
# version 2 (GPLv2). There is NO WARRANTY for this software, express or
# implied, including the implied warranties of MERCHANTABILITY or FITNESS
# FOR A PARTICULAR PURPOSE. You should have received a copy of GPLv2
# along with this software; if not, see
# http://www.gnu.org/licenses/old-licenses/gpl-2.0.txt.
#
# Red Hat trademarks are not licensed under GPLv2. No permission is
# granted to use or replicate Red Hat trademarks that are incorporated
# in this software or its documentation.
#

"""
Module for testing Python all modules from Python package rhsmlib.cloud
"""

import unittest
<<<<<<< HEAD
from mock import patch, Mock, call
=======
from mock import patch, Mock
>>>>>>> ff919908
import tempfile
import time
import base64
import json

<<<<<<< HEAD
import requests

=======
>>>>>>> ff919908
from rhsmlib.cloud.providers import aws, azure, gcp
from rhsmlib.cloud.provider import detect_cloud_provider, collect_cloud_info, get_cloud_provider


def get_only_imds_v2_is_supported(url, headers, *args, **kwargs):
    """
    Mock result, when we try to get metadata using GET method against
    AWS metadata provider. This mock is for the case, when only IMDSv2
    is supported by instance.
    :param url: URL
    :param headers: HTTP headers
    :param args: other position argument
    :param kwargs: other keyed argument
    :return: Mock with result
    """
    if 'X-aws-ec2-metadata-token' in headers.keys():
        if headers['X-aws-ec2-metadata-token'] == AWS_TOKEN:
            if url == aws.AWSCloudProvider.CLOUD_PROVIDER_METADATA_URL:
                mock_result = Mock()
                mock_result.status_code = 200
                mock_result.text = AWS_METADATA
            elif url == aws.AWSCloudProvider.CLOUD_PROVIDER_SIGNATURE_URL:
                mock_result = Mock()
                mock_result.status_code = 200
                mock_result.text = AWS_SIGNATURE
            else:
                mock_result = Mock()
                mock_result.status_code = 400
                mock_result.text = 'Error: Invalid URL'
        else:
            mock_result = Mock()
            mock_result.status_code = 400
            mock_result.text = 'Error: Invalid metadata token provided'
    else:
        mock_result = Mock()
        mock_result.status_code = 400
        mock_result.text = 'Error: IMDSv1 is not supported on this instance'
    return mock_result


def put_imds_v2_token(url, headers, *args, **kwargs):
    """
    Mock getting metadata token using PUT method against AWS metadata provider
    :param url: URL
    :param headers: HTTP header
    :param args: other position arguments
    :param kwargs: other keyed arguments
    :return: Mock with response
    """
    if url == aws.AWSCloudProvider.CLOUD_PROVIDER_TOKEN_URL:
        if 'X-aws-ec2-metadata-token-ttl-seconds' in headers:
            mock_result = Mock()
            mock_result.status_code = 200
            mock_result.text = AWS_TOKEN
        else:
            mock_result = Mock()
            mock_result.status_code = 400
            mock_result.text = 'Error: TTL for token not specified'
    else:
        mock_result = Mock()
        mock_result.status_code = 400
        mock_result.text = 'Error: Invalid URL'
    return mock_result


AWS_METADATA = """
{
  "accountId" : "012345678900",
  "architecture" : "x86_64",
  "availabilityZone" : "eu-central-1b",
  "billingProducts" : [ "bp-0124abcd", "bp-63a5400a" ],
  "devpayProductCodes" : null,
  "marketplaceProductCodes" : null,
  "imageId" : "ami-0123456789abcdeff",
  "instanceId" : "i-abcdef01234567890",
  "instanceType" : "m5.large",
  "kernelId" : null,
  "pendingTime" : "2020-02-02T02:02:02Z",
  "privateIp" : "12.34.56.78",
  "ramdiskId" : null,
  "region" : "eu-central-1",
  "version" : "2017-09-30"
}
"""

AWS_SIGNATURE = """ABCDEFGHIJKLMNOPQRSTVWXYZabcdefghijklmnopqrstvwxyz01234567899w0BBwGggCSABIIB
73sKICAiYWNjb3VudElkIiA6ICI1NjcwMTQ3ODY4OTAiLAogICJhcmNoaXRlY3R1cmUiIDogIng4
Nl82NCIsCiAgImF2YWlsYWJpbGl0eVpvbmUiIDogImV1LWNlbnRyYWwtMWIiLAogICJiaWxsaW5n
UHJvZHVjdHMiIDogWyAiYnAtNmZhNTQwMDYiIF0sCiAgImRldnBheVByb2R1Y3RDb2RlcyIgOiBu
73sKICAiYWNjb3VudElkIiA6ICI1NjcwMTQ3ODY4OTAiLAogICJhcmNoaXRlY3R1cmUiIDogIng4
bWktMDgxNmFkNzYyOTc2YzM1ZGIiLAogICJpbnN0YW5jZUlkIiA6ICJpLTBkNTU0YzRmM2JhNWVl
YTczIiwKICAiaW5zdGFuY2VUeXBlIiA6ICJtNS5sYXJnZSIsCiAgImtlcm5lbElkIiA6IG51bGws
CiAgInBlbmRpbmdUaW1lIiA6ICIyMDIwLTA0LTI0VDE0OjU3OjQzWiIsCiAgInByaXZhdGVJcCIg
OiAiMTcyLjMxLjExLjc4IiwKICAicmFtZGlza0lkIiA6IG51bGwsCiAgInJlZ2lvbiIgOiAiZXUt
Y2VudHJhbC0xIiwKICAidmVyc2lvbiIgOiAiMjAxNy0wOS0zMCIKfQAAAAAAADGCAf8wggH7AgEB
CiAgInBlbmRpbmdUaW1lIiA6ICIyMDIwLTA0LTI0VDE0OjU3OjQzWiIsCiAgInByaXZhdGVJcCIg
YXR0bGUxIDAeBgNVBAoTF0FtYXpvbiBXZWIgU2VydmljZXMgTExDAgkAoP6/ot5H9aswDQYJYIZI
AWUDBAIBBQCgaTAYBgkqhkiG9w0BCQMxCwYJKoZIhvcNAQcBMBwGCSqGSIb3DQEJBTEPFw0yMDA5
MDExNTMyNDhaMC8GCSqGSIb3DQEJBDEiBCCmizT0hDlJmxHtDBaEjql5ZPFaoKy6OSk7qBFREVRk
iTANBgkqhkiG9w0BAQEFAASCAQAh//5+AaFAcgw/5SoglQ27kQKuThcJYa+QhC2aw4n1GvkvCmyi
helVMxH33tB9tUei/mapSF3v8jUseRLEbcDVRHf6n6h14Qj2MxtgYanzUCDF8qECYbZ2uSy3JLEP
iNsndm8nt7XcJC7NRoWJWAsly1VeXVIauA/l7uXmUarDQs5BhFYl7REX4htxg9mCibR6xqU5i8/D
iTANBgkqhkiG9w0BAQEFAASCAQAh//5+AaFAcgw/5SoglQ27kQKuThcJYa+QhC2aw4n1GvkvCmyi
tGbafapTj+6KnJAfP0sW7ZbzKclaCPHXQ37z9mc8vtCxEQmCbGL6sj2wtpi4rmRlAAAAAAAA"""

AWS_TOKEN = "ABCDEFGHIJKLMNOPQRSTVWXYZabcdefghijklmnopqrstvwxyz0123=="


class TestAWSCloudProvider(unittest.TestCase):
    """
    Class used for testing of AWS cloud provider
    """

    def setUp(self):
        """
        Patch communication with metadata provider
        """
        requests_patcher = patch('rhsmlib.cloud.providers.aws.requests')
        self.requests_mock = requests_patcher.start()
        self.addCleanup(requests_patcher.stop)

    def test_aws_cloud_provider_id(self):
        """
        Test of CLOUD_PROVIDER_ID
        """
        self.assertEqual(aws.AWSCloudProvider.CLOUD_PROVIDER_ID, "aws")
        aws_provider = aws.AWSCloudProvider({})
        self.assertEqual(aws_provider.CLOUD_PROVIDER_ID, "aws")

    def test_aws_not_vm(self):
        """
        Test for the case, when the machine is host (not virtual machine)
        """
        # We will mock facts using simple dictionary
        facts = {
            'virt.is_guest': False,
            'dmi.bios.version': 'cool hardware company'
        }
        aws_detector = aws.AWSCloudProvider(facts)
        is_vm = aws_detector.is_vm()
        self.assertFalse(is_vm)

    def test_aws_vm_using_xen(self):
        """
        Test for the case, when the vm is running on AWS Xen
        """
        # We will mock facts using simple dictionary
        facts = {
            'virt.is_guest': True,
            'virt.host_type': 'xen',
            'dmi.bios.version': 'amazon'
        }
        aws_detector = aws.AWSCloudProvider(facts)
        is_vm = aws_detector.is_vm()
        self.assertTrue(is_vm)
        is_aws_xen_vm = aws_detector.is_running_on_cloud()
        self.assertTrue(is_aws_xen_vm)

    def test_aws_vm_using_kvm(self):
        """
        Test for the case, when the vm is running on AWS KVM
        """
        # We will mock facts using simple dictionary
        facts = {
            'virt.is_guest': True,
            'virt.host_type': 'kvm',
            'dmi.bios.version': '1.0',
            'dmi.bios.vendor': 'Amazon EC2'
        }
        aws_detector = aws.AWSCloudProvider(facts)
        is_vm = aws_detector.is_vm()
        self.assertTrue(is_vm)
        is_aws_kvm_vm = aws_detector.is_running_on_cloud()
        self.assertTrue(is_aws_kvm_vm)

    def test_vm_not_on_aws_cloud(self):
        """
        Test for the case, when the vm is not running on AWS
        """
        # We will mock facts using simple dictionary
        facts = {
            'virt.is_guest': True,
            'virt.host_type': 'kvm',
            'dmi.bios.version': '1.0',
            'dmi.bios.vendor': 'Foo'
        }
        aws_detector = aws.AWSCloudProvider(facts)
        is_vm = aws_detector.is_vm()
        self.assertTrue(is_vm)
        is_aws_vm = aws_detector.is_running_on_cloud()
        self.assertFalse(is_aws_vm)

    def test_vm_without_dmi_bios_info(self):
        """
        Test for the case, when SM BIOS does not provide any useful information for our code
        """
        # We will mock facts using simple dictionary
        facts = {}
        aws_detector = aws.AWSCloudProvider(facts)
        is_vm = aws_detector.is_vm()
        self.assertFalse(is_vm)
        is_aws_vm = aws_detector.is_running_on_cloud()
        self.assertFalse(is_aws_vm)

    def test_vm_system_uuid_starts_with_ec2(self):
        """
        Test for the case, when system UUID starts with EC2 string as it is described here:
        https://docs.aws.amazon.com/AWSEC2/latest/UserGuide/identify_ec2_instances.html
        """
        # We will mock facts using simple dictionary
        facts = {
            'virt.is_guest': True,
            'dmi.system.uuid': 'EC2263F8-15F3-4A34-B186-FAD8AB963431'
        }
        aws_detector = aws.AWSCloudProvider(facts)
        is_vm = aws_detector.is_vm()
        self.assertTrue(is_vm)
        probability = aws_detector.is_likely_running_on_cloud()
        self.assertEqual(probability, 0.1)

    def test_get_metadata_from_server_imds_v1(self):
        """
        Test the case, when metadata are obtained from server using IMDSv1
        """
        mock_result = Mock()
        mock_result.status_code = 200
        mock_result.text = AWS_METADATA
        self.requests_mock.get = Mock(return_value=mock_result)
        aws_collector = aws.AWSCloudProvider({})
        # Mock that no metadata cache exists
        aws_collector._get_metadata_from_cache = Mock(return_value=None)
        metadata = aws_collector.get_metadata()
        self.assertEqual(metadata, AWS_METADATA)

    def test_get_signature_from_server_imds_v1(self):
        """
        Test the case, when metadata are obtained from server using IMDSv1
        """
        mock_result = Mock()
        mock_result.status_code = 200
        mock_result.text = AWS_SIGNATURE
        self.requests_mock.get = Mock(return_value=mock_result)
        aws_collector = aws.AWSCloudProvider({})
        # Mock that no metadata cache exists
        aws_collector._get_signature_from_cache = Mock(return_value=None)
        test_signature = aws_collector.get_signature()
        signature = '-----BEGIN PKCS7-----\n' + AWS_SIGNATURE + '\n-----END PKCS7-----'
        self.assertEqual(signature, test_signature)

    def test_get_metadata_from_server_imds2(self):
        """
        Test the case, when metadata are obtained from server using IMDSv2
        """
        self.requests_mock.get = get_only_imds_v2_is_supported
        self.requests_mock.put = put_imds_v2_token

        aws_collector = aws.AWSCloudProvider({})
        # Mock that no metadata cache exists
        aws_collector._get_metadata_from_cache = Mock(return_value=None)
        # Mock that no token cache exists
        aws_collector._get_token_from_cache_file = Mock(return_value=None)
        # Mock writing token to cache file
        aws_collector._write_token_to_cache_file = Mock()

        metadata = aws_collector.get_metadata()
        self.assertEqual(metadata, AWS_METADATA)

    def test_get_signature_from_server_imds2(self):
        """
        Test the case, when signature is obtained from server using IMDSv2
        """
        self.requests_mock.get = get_only_imds_v2_is_supported
        self.requests_mock.put = put_imds_v2_token

        aws_collector = aws.AWSCloudProvider({})
        # Mock that no metadata cache exists
        aws_collector._get_metadata_from_cache = Mock(return_value=None)
        # Mock that no token cache exists
        aws_collector._get_token_from_cache_file = Mock(return_value=None)
        # Mock writing token to cache file
        aws_collector._write_token_to_cache_file = Mock()

        test_signature = aws_collector.get_signature()
        signature = '-----BEGIN PKCS7-----\n' + AWS_SIGNATURE + '\n-----END PKCS7-----'
        self.assertEqual(signature, test_signature)

    def test_reading_valid_cached_token(self):
        """
        Test reading of valid cached token from file
        """
        c_time = str(time.time())
        ttl = str(aws.AWSCloudProvider.CLOUD_PROVIDER_TOKEN_TTL)
        token = 'ABCDEFGHy0hY_y8D7e95IIx7aP2bmnzddz0tIV56yZY9oK00F8GUPQ=='
        valid_token = '{\
  "ctime": "' + c_time + '",\
  "ttl": "' + ttl + '",\
  "token": "' + token + '"\
}'
        aws_collector = aws.AWSCloudProvider({})
        # Create mock of cached toke file
        with tempfile.NamedTemporaryFile() as tmp_token_file:
            # Create valid token file
            tmp_token_file.write(bytes(valid_token, encoding='utf-8'))
            tmp_token_file.flush()
            old_token_cache_file = aws_collector.TOKEN_CACHE_FILE
            aws_collector.TOKEN_CACHE_FILE = tmp_token_file.name
            test_token = aws_collector._get_token_from_cache_file()
            self.assertEqual(token, test_token)
            aws_collector.TOKEN_CACHE_FILE = old_token_cache_file

    def test_reading_invalid_cached_token_corrupted_json_file(self):
        """
        Test reading of corrupted cached token from file
        """
        c_time = str(time.time())
        ttl = str(aws.AWSCloudProvider.CLOUD_PROVIDER_TOKEN_TTL)
        token = 'ABCDEFGHy0hY_y8D7e95IIx7aP2bmnzddz0tIV56yZY9oK00F8GUPQ=='
        valid_token = '{[\
  "ctime": "' + c_time + '",\
  "ttl": "' + ttl + '",\
  "token": "' + token + '"\
}]'
        aws_collector = aws.AWSCloudProvider({})
        # Create mock of cached toke file
        with tempfile.NamedTemporaryFile() as tmp_token_file:
            # Create valid token file
            tmp_token_file.write(bytes(valid_token, encoding='utf-8'))
            tmp_token_file.flush()
            old_token_cache_file = aws_collector.TOKEN_CACHE_FILE
            aws_collector.TOKEN_CACHE_FILE = tmp_token_file.name
            test_token = aws_collector._get_token_from_cache_file()
            self.assertEqual(test_token, None)
            aws_collector.TOKEN_CACHE_FILE = old_token_cache_file

    def test_reading_invalid_cached_token_wrong_ctime_format(self):
        """
        Test reading of cached token from file with invalid time format
        """
        ttl = str(aws.AWSCloudProvider.CLOUD_PROVIDER_TOKEN_TTL)
        token = 'ABCDEFGHy0hY_y8D7e95IIx7aP2bmnzddz0tIV56yZY9oK00F8GUPQ=='
        # ctime has to be float (unix epoch)
        valid_token = '{[\
  "ctime": "Wed Dec 16 16:31:36 CET 2020",\
  "ttl": "' + ttl + '",\
  "token": "' + token + '"\
}]'
        aws_collector = aws.AWSCloudProvider({})
        # Create mock of cached toke file
        with tempfile.NamedTemporaryFile() as tmp_token_file:
            # Create valid token file
            tmp_token_file.write(bytes(valid_token, encoding='utf-8'))
            tmp_token_file.flush()
            old_token_cache_file = aws_collector.TOKEN_CACHE_FILE
            aws_collector.TOKEN_CACHE_FILE = tmp_token_file.name
            test_token = aws_collector._get_token_from_cache_file()
            self.assertEqual(test_token, None)
            aws_collector.TOKEN_CACHE_FILE = old_token_cache_file

    def test_reading_invalid_cached_token_missing_key(self):
        """
        Test reading of invalid cached token from file
        """
        valid_token = '{\
  "token": "ABCDEFGHy0hY_y8D7e95IIx7aP2bmnzddz0tIV56yZY9oK00F8GUPQ=="\
}'
        aws_collector = aws.AWSCloudProvider({})
        # Create mock of cached toke file
        with tempfile.NamedTemporaryFile() as tmp_token_file:
            # Create valid token file
            tmp_token_file.write(bytes(valid_token, encoding='utf-8'))
            tmp_token_file.flush()
            old_token_cache_file = aws_collector.TOKEN_CACHE_FILE
            aws_collector.TOKEN_CACHE_FILE = tmp_token_file.name
            test_token = aws_collector._get_token_from_cache_file()
            self.assertEqual(test_token, None)
            aws_collector.TOKEN_CACHE_FILE = old_token_cache_file

    def test_reading_timed_out_cached_token(self):
        """
        Test reading of cached token from file that is timed out
        """
        c_time = str(time.time() - aws.AWSCloudProvider.CLOUD_PROVIDER_TOKEN_TTL - 10)
        ttl = str(aws.AWSCloudProvider.CLOUD_PROVIDER_TOKEN_TTL)
        valid_token = '{\
  "ctime": "' + c_time + '",\
  "ttl": "' + ttl + '",\
  "token": "ABCDEFGHy0hY_y8D7e95IIx7aP2bmnzddz0tIV56yZY9oK00F8GUPQ=="\
}'
        aws_collector = aws.AWSCloudProvider({})
        # Create mock of cached toke file
        with tempfile.NamedTemporaryFile() as tmp_token_file:
            # Create valid token file
            tmp_token_file.write(bytes(valid_token, encoding='utf-8'))
            tmp_token_file.flush()
            old_token_cache_file = aws_collector.TOKEN_CACHE_FILE
            aws_collector.TOKEN_CACHE_FILE = tmp_token_file.name
            test_token = aws_collector._get_token_from_cache_file()
            self.assertEqual(test_token, None)
            aws_collector.TOKEN_CACHE_FILE = old_token_cache_file


AZURE_METADATA = """
{
    "compute": {
        "azEnvironment": "AzurePublicCloud",
        "customData": "",
        "location": "westeurope",
        "name": "foo-bar",
        "offer": "RHEL",
        "osType": "Linux",
        "placementGroupId": "",
        "plan": {
            "name": "",
            "product": "",
            "publisher": ""
        },
        "platformFaultDomain": "0",
        "platformUpdateDomain": "0",
        "provider": "Microsoft.Compute",
        "publicKeys": [
            {
                "keyData": "ssh-rsa SOMEpublicSSHkey user@localhost.localdomain",
                "path": "/home/user/.ssh/authorized_keys"
            }
        ],
        "publisher": "RedHat",
        "resourceGroupName": "foo-bar",
        "resourceId": "/subscriptions/01234567-0123-0123-0123-012345679abc/resourceGroups/foo-bar/providers/Microsoft.Compute/virtualMachines/foo",
        "sku": "8.1-ci",
        "storageProfile": {
            "dataDisks": [],
            "imageReference": {
                "id": "",
                "offer": "RHEL",
                "publisher": "RedHat",
                "sku": "8.1-ci",
                "version": "latest"
            },
            "osDisk": {
                "caching": "ReadWrite",
                "createOption": "FromImage",
                "diskSizeGB": "64",
                "encryptionSettings": {
                    "enabled": "false"
                },
                "image": {
                    "uri": ""
                },
                "managedDisk": {
                    "id": "/subscriptions/01234567-0123-0123-0123-012345679abc/resourceGroups/FOO-BAR/providers/Microsoft.Compute/disks/foo_OsDisk_1_b21768daf38e48c6a0db7cff1f054b03",
                    "storageAccountType": ""
                },
                "name": "FOO_OsDisk_1_b21768daf38e48c6a0db7cff1f054b03",
                "osType": "Linux",
                "vhd": {
                    "uri": ""
                },
                "writeAcceleratorEnabled": "false"
            }
        },
        "subscriptionId": "01234567-0123-0123-0123-012345679abc",
        "tags": "",
        "version": "8.1.2020042511",
        "vmId": "12345678-1234-1234-1234-123456789abc",
        "vmScaleSetName": "",
        "vmSize": "Standard_D2s_v3",
        "zone": ""
    },
    "network": {
        "interface": [
            {
                "ipv4": {
                    "ipAddress": [
                        {
                            "privateIpAddress": "172.16.2.5",
                            "publicIpAddress": "1.2.3.4"
                        }
                    ],
                    "subnet": [
                        {
                            "address": "172.16.2.0",
                            "prefix": "24"
                        }
                    ]
                },
                "ipv6": {
                    "ipAddress": []
                },
                "macAddress": "000D3A123456"
            }
        ]
    }
}
"""

AZURE_SIGNATURE = """
{"encoding":"pkcs7","signature":"MIIKWQYJKoZIhvcNAQcCoIIKSjCCCkYCAQExDzANBgkqhkiG9w0BAQsFADCB4wYJKoZIhvcNAQcBoIHVBIHSeyJub25jZSI6IjIwMjEwMTA0LTE5NTUzNCIsInBsYW4iOnsibmFtZSI6IiIsInByb2R1Y3QiOiIiLCJwdWJsaXNoZXIiOiIifSwidGltZVN0YW1wIjp7ImNyZWF0ZWRPbiI6IjAxLzA0LzIxIDEzOjU1OjM0IC0wMDAwIiwiZXhwaXJlc09uIjoiMDEvMDQvMjEgMTk6NTU6MzQgLTAwMDAifSwidm1JZCI6ImY5MDRlY2U4LWM2YzEtNGI1Yy04ODFmLTMwOWI1MGYyNWU1NiJ9oIIHszCCB68wggWXoAMCAQICE2sAA9CNXTZWgCfFbjAAAAAD0I0wDQYJKoZIhvcNAQELBQAwTzELMAkGA1UEBhMCVVMxHjAcBgNVBAoTFU1pY3Jvc29mdCBDb3Jwb3JhdGlvbjEgMB4GA1UEAxMXTWljcm9zb2Z0IFJTQSBUTFMgQ0EgMDEwHhcNMjAxMjAzMDExNDQ2WhcNMjExMjAzMDExNDQ2WjAdMRswGQYDVQQDExJtZXRhZGF0YS5henVyZS5jb20wggEiMA0GCSqGSIb3DQEBAQUAA4IBDwAwggEKAoIBAQDTmv9qqV0VheHfrysxg99qC9VxpnE9x4pbjsqLNVVssp8pdr3zcfbBPbvOOgvIRv8/JCTrN4ffweJ6eiwYTwKhnxyDhfTOfkRbMOwLn100rNryEkYOC/NymNF1aqNIvRT6X/nplygcLWg2kCZxIXHnNosG2wLrIBlzLhqrMtAzUCz2jmOKGDMu1JxLiT3YAmIRPYbYvJlMTMHhZqe4InhBZxdX/J5XXgzXbL1KzlAQj7aOsh72OPu/cX6ETTzuXCIZibDL3sknZSpZeuNz0pnSC0/B70bGGTxuUZcxNy0dgW1t37pK8EGnW8kxBOO1vWTnR/ca4w+QakXXfcMbAWLtAgMBAAGjggO0MIIDsDCCAQMGCisGAQQB1nkCBAIEgfQEgfEA7wB1AH0+8viP/4hVaCTCwMqeUol5K8UOeAl/LmqXaJl+IvDXAAABdiYztGsAAAQDAEYwRAIgWpDU+ZDd8qLC2OAUWKVqK3DHJ8nd3TiXachxppHeRzQCIEgMrIGHcvT6ue+LCmzDb0MPDwAcYTaG+82aK8kjNgs7AHYAVYHUwhaQNgFK6gubVzxT8MDkOHhwJQgXL6OqHQcT0wwAAAF2JjO1bwAABAMARzBFAiEAmnAnhcGJIERiGZiBG6yoW9vu2zPGH9LDYSe9Tsf3e7ECIHSm4fZ+zKeIFCOSwGlSN8/gELMBJ6DPWMNMQ8TpEyo7MCcGCSsGAQQBgjcVCgQaMBgwCgYIKwYBBQUHAwEwCgYIKwYBBQUHAwIwPgYJKwYBBAGCNxUHBDEwLwYnKwYBBAGCNxUIh9qGdYPu2QGCyYUbgbWeYYX062CBXYWGjkGHwphQAgFkAgElMIGHBggrBgEFBQcBAQR7MHkwUwYIKwYBBQUHMAKGR2h0dHA6Ly93d3cubWljcm9zb2Z0LmNvbS9wa2kvbXNjb3JwL01pY3Jvc29mdCUyMFJTQSUyMFRMUyUyMENBJTIwMDEuY3J0MCIGCCsGAQUFBzABhhZodHRwOi8vb2NzcC5tc29jc3AuY29tMB0GA1UdDgQWBBRt8786ehWZoL09LrwjfrXi0ypzFzALBgNVHQ8EBAMCBLAwPAYDVR0RBDUwM4Idd2VzdGV1cm9wZS5tZXRhZGF0YS5henVyZS5jb22CEm1ldGFkYXRhLmF6dXJlLmNvbTCBsAYDVR0fBIGoMIGlMIGioIGfoIGchk1odHRwOi8vbXNjcmwubWljcm9zb2Z0LmNvbS9wa2kvbXNjb3JwL2NybC9NaWNyb3NvZnQlMjBSU0ElMjBUTFMlMjBDQSUyMDAxLmNybIZLaHR0cDovL2NybC5taWNyb3NvZnQuY29tL3BraS9tc2NvcnAvY3JsL01pY3Jvc29mdCUyMFJTQSUyMFRMUyUyMENBJTIwMDEuY3JsMFcGA1UdIARQME4wQgYJKwYBBAGCNyoBMDUwMwYIKwYBBQUHAgEWJ2h0dHA6Ly93d3cubWljcm9zb2Z0LmNvbS9wa2kvbXNjb3JwL2NwczAIBgZngQwBAgEwHwYDVR0jBBgwFoAUtXYMMBHOx5JCTUzHXCzIqQzoC2QwHQYDVR0lBBYwFAYIKwYBBQUHAwEGCCsGAQUFBwMCMA0GCSqGSIb3DQEBCwUAA4ICAQCKueIzSjIwc30ZoGMJpEKmYIDK/3Jg5wp7oom9HcECgIL8Ou1s2g3pSXf7NyLQP1ST19bvxQSzPbXBvBcz6phKdtHH7bH2c3uMhy74zSbxQybL0pjse1tT0lyTCWcitPk/8U/E/atQpTshKsnwIdBhkR3LAUQnIXDBAVpV2Njj3rUfI7OpT2tODcRPuGQW631teQULJNbR+Aprmp6/Y42hLFHfmyi2TmR0R/b94anLIie1MIcU8ikYf8/gVniOosKQFfNtmpnuPcnl0tqliQP44rN7ijFudvXz4CIOKocIGF14IsNZypLR2WQB9jo+nOa+XEV4T6BK9W2skxIws7/TT8Ks8PescvV1DYOamgRB2KyTUDsEGFgtNbh3L0h8xKyzAGIU1XbGyWSvtaRGdbH3PU5ERRDMfqOP0twjmxn20leeYKnS+DfiAMakWuguygRhQ50u3ZJKblsRF4zs5r8dE65eIOUl6GIjEvZCy1OCKIb6U/15hmbEiQLtqNqhowLdaoxW2Xpkd/H0icm5FA7YmeoHssJJiE/1kT5r/dtSH9elMaQ8SQ4MfVo/FSKPTIOQK3UzeEyT6QvzQUxQiUZvZA/Cxta8z9R8RSAUtxAMQ7ATYVGJsVxssP6Hk79XlgloevHWS2srVAkFD07tBhhNAAFC6DVz9T0unxhJMDe6kjGCAZEwggGNAgEBMGYwTzELMAkGA1UEBhMCVVMxHjAcBgNVBAoTFU1pY3Jvc29mdCBDb3Jwb3JhdGlvbjEgMB4GA1UEAxMXTWljcm9zb2Z0IFJTQSBUTFMgQ0EgMDECE2sAA9CNXTZWgCfFbjAAAAAD0I0wDQYJKoZIhvcNAQELBQAwDQYJKoZIhvcNAQEBBQAEggEAbyBz+8VYrETncYr9W1FGKD47mNVmvd2NA7RaWaduz/MDDScBgZr1UFxGMnxqBoRsrVD8rRxYTkLo8VLV1UrGWoLlYrbtuKyeoWxj2tFcdQLjDs16/jydY8rINLmMmZGxOnhpPjewCB3epn2pmMTPr1kwJSpD23Jko41MBoYjTnUnYtqZgKDmPFgtcMnIP9cBX5rnBdNfaUg19aJvCZkw4mQkIam9F6xXE9qkqenapywTmNIiczpXOFrzGoCaq0N4yKxZYTvwndefiPPihH4D6TIGLZbKQD0kK/MIvrs+JobW43kTKUKyzyGNhQHmBRDXNDy/bWMOUyjbDpZLYEm9tg=="}
"""

# Real list is much more longer (about 15 items)
AZURE_API_VERSIONS = """{
  "apiVersions": [
    "2017-03-01",
    "2018-10-01",
    "2020-06-01"
  ]
}
"""

<<<<<<< HEAD

=======
>>>>>>> ff919908
class TestAzureCloudProvider(unittest.TestCase):
    """
    Class used for testing of Azure cloud provider
    """

    def setUp(self):
        """
        Patch communication with metadata provider
        """
        requests_patcher = patch('rhsmlib.cloud._base_provider.requests')
        self.requests_mock = requests_patcher.start()
        self.addCleanup(requests_patcher.stop)

    def test_azure_cloud_provider_id(self):
        """
        Test of CLOUD_PROVIDER_ID
        """
        self.assertEqual(azure.AzureCloudProvider.CLOUD_PROVIDER_ID, "azure")
        azure_detector = azure.AzureCloudProvider({})
        self.assertEqual(azure_detector.CLOUD_PROVIDER_ID, "azure")

    def test_azure_not_vm(self):
        """
        Test for the case, when the machine is host (not virtual machine)
        """
        # We will mock facts using simple dictionary
        facts = {
            'virt.is_guest': False,
            'dmi.bios.version': 'cool hardware company'
        }
        azure_detector = azure.AzureCloudProvider(facts)
        is_vm = azure_detector.is_vm()
        self.assertFalse(is_vm)

    def test_azure_vm(self):
        """
        Test for the case, when the vm is running on Azure
        """
        # We will mock facts using simple dictionary
        facts = {
            'virt.is_guest': True,
            'virt.host_type': 'hyperv',
            'dmi.bios.version': '090008',
            'dmi.chassis.asset_tag': '7783-7084-3265-9085-8269-3286-77'
        }
        azure_detector = azure.AzureCloudProvider(facts)
        is_vm = azure_detector.is_vm()
        self.assertTrue(is_vm)
        is_azure_vm = azure_detector.is_running_on_cloud()
        self.assertTrue(is_azure_vm)

    def test_vm_not_on_azure_cloud(self):
        """
        Test for the case, when the vm is not running on AWS
        """
        # We will mock facts using simple dictionary
        facts = {
            'virt.is_guest': True,
            'virt.host_type': 'hyperv',
            'dmi.bios.version': '090008',
            'dmi.bios.vendor': 'Foo'
        }
        azure_detector = azure.AzureCloudProvider(facts)
        is_vm = azure_detector.is_vm()
        self.assertTrue(is_vm)
        is_azure_vm = azure_detector.is_running_on_cloud()
        self.assertFalse(is_azure_vm)

    def test_vm_without_dmi_bios_info(self):
        """
        Test for the case, when MS BIOS does not provide any useful information for our code
        """
        # We will mock facts using simple dictionary
        facts = {}
        azure_detector = azure.AzureCloudProvider(facts)
        is_vm = azure_detector.is_vm()
        self.assertFalse(is_vm)
        is_azure_vm = azure_detector.is_running_on_cloud()
        self.assertFalse(is_azure_vm)

    def test_get_metadata_from_server(self):
        """
        Test getting metadata from server, when there is no cache
        """
        self.requests_mock.Request = Mock()
        mock_result = Mock()
        mock_result.status_code = 200
        mock_result.text = AZURE_METADATA
<<<<<<< HEAD
        mock_session = Mock()
        mock_session.send = Mock(return_value=mock_result)
        mock_session.prepare_request = Mock()
        self.requests_mock.Session = Mock(return_value=mock_session)
=======
        self.requests_mock.get = Mock(return_value=mock_result)
>>>>>>> ff919908
        azure_collector = azure.AzureCloudProvider({})
        metadata = azure_collector.get_metadata()
        self.requests_mock.Request.assert_called_once_with(
            method="GET",
            url="http://169.254.169.254/metadata/instance?api-version=2020-09-01",
            headers={
                'User-Agent': 'RHSM/1.0',
                "Metadata": "true"
            }
        )
        mock_session.send.assert_called_once()
        self.assertEqual(metadata, AZURE_METADATA)

    def test_get_api_versions(self):
        """
        Test getting API versions
        """
        self.requests_mock.Request = Mock()
        mock_result = Mock()
        mock_result.status_code = 200
        mock_result.text = AZURE_API_VERSIONS
        mock_session = Mock()
        mock_session.send = Mock(return_value=mock_result)
        mock_session.prepare_request = Mock()
        self.requests_mock.Session = Mock(return_value=mock_session)
        azure_provider = azure.AzureCloudProvider({})
        api_versions = azure_provider.get_api_versions()
        self.requests_mock.Request.assert_called_once_with(
            method="GET",
            url="http://169.254.169.254/metadata/versions",
            headers={
                'User-Agent': 'RHSM/1.0',
                "Metadata": "true"
            }
        )
        mock_session.send.assert_called_once()
        self.assertEqual(api_versions, ["2017-03-01", "2018-10-01", "2020-06-01"])

    def test_get_signature_from_server(self):
        """
        Test getting signature from server, when there is no cache file
        """
        self.requests_mock.Request = Mock()
        mock_result = Mock()
        mock_result.status_code = 200
        mock_result.text = AZURE_SIGNATURE
<<<<<<< HEAD
        mock_session = Mock()
        mock_session.send = Mock(return_value=mock_result)
        mock_session.prepare_request = Mock()
        self.requests_mock.Session = Mock(return_value=mock_session)
=======
        self.requests_mock.get = Mock(return_value=mock_result)
>>>>>>> ff919908
        azure_collector = azure.AzureCloudProvider({})
        signature = azure_collector.get_signature()
        self.requests_mock.Request.assert_called_once_with(
            method="GET",
            url="http://169.254.169.254/metadata/attested/document?api-version=2020-09-01",
            headers={
                'User-Agent': 'RHSM/1.0',
                "Metadata": "true"
            }
        )
        mock_session.send.assert_called_once()
        self.assertEqual(signature, AZURE_SIGNATURE)

    @staticmethod
    def mock_send_azure_IMDS(request):
        """
        Mock Azure IMDS supporting only few API versions
        """
        supported_api_version = False
        for api_version in ["2021-06-01", "2021-09-01", "2022-03-01"]:
            if request.url.endswith(api_version):
                supported_api_version = True

        mock_result = Mock()
        if supported_api_version is False:
            mock_result.status_code = 400
            mock_result.text = '{ "error": "Bad request. api-version is invalid or was not specified in the request." }'
        else:
            mock_result.status_code = 200
            if '/metadata/instance' in request.url:
                mock_result.text = AZURE_SIGNATURE
            elif '/metadata/attested/document' in request.url:
                mock_result.text = AZURE_SIGNATURE
            else:
                mock_result.text = ''

        return mock_result

    @patch('rhsmlib.cloud.providers.azure.AzureCloudProvider.get_api_versions')
    def test_get_metadata_from_server_outdated_api_version(self, mock_get_api_versions):
        """
        Test getting metadata from server using outdated API version that is not supported
        """
        def mock_prepare_request(mock_request):
            mock_prepared_request = Mock(spec=["method", "url", "headers"])
            mock_prepared_request.method = mock_request.method
            mock_prepared_request.url = mock_request.url
            mock_prepared_request.headers = mock_request.headers
            return mock_prepared_request

        self.requests_mock.Request = Mock(wraps=requests.Request)
        # We simple mock getting api versions, because this method is tested in another test method
        mock_get_api_versions.return_value = ["2021-06-01", "2021-09-01", "2022-03-01"]
        mock_session = Mock()
        mock_session.send = Mock(side_effect=self.mock_send_azure_IMDS)
        mock_session.prepare_request = mock_prepare_request
        self.requests_mock.Session = Mock(return_value=mock_session)
        azure_collector = azure.AzureCloudProvider({})

        metadata = azure_collector.get_metadata()

        request_calls = [
            call(
                method='GET',
                headers={'User-Agent': 'RHSM/1.0', 'Metadata': 'true'},
                url='http://169.254.169.254/metadata/instance?api-version=2020-09-01'
            ),
            call(
                method='GET',
                headers={'User-Agent': 'RHSM/1.0', 'Metadata': 'true'},
                url='http://169.254.169.254/metadata/instance?api-version=2022-03-01'
            )
        ]
        self.requests_mock.Request.assert_has_calls(calls=request_calls)
        self.assertEqual(mock_session.send.call_count, 2)
        self.assertIsNotNone(metadata)


GCP_JWT_TOKEN = """eyJhbGciOiJSUzI1NiIsImtpZCI6IjZhOGJhNTY1MmE3MDQ0MTIxZDRmZWRhYzhmMTRkMTRjNTRlNDg5NWIiLCJ0eXAiOiJKV1QifQ.eyJhdWQiOiJodHRwczovL3N1YnNjcmlwdGlvbi5yaHNtLnJlZGhhdC5jb206NDQzL3N1YnNjcmlwdGlvbiIsImF6cCI6IjEwNDA3MDk1NTY4MjI5ODczNjE0OSIsImVtYWlsIjoiMTYxOTU4NDY1NjEzLWNvbXB1dGVAZGV2ZWxvcGVyLmdzZXJ2aWNlYWNjb3VudC5jb20iLCJlbWFpbF92ZXJpZmllZCI6dHJ1ZSwiZXhwIjoxNjE2NTk5ODIzLCJnb29nbGUiOnsiY29tcHV0ZV9lbmdpbmUiOnsiaW5zdGFuY2VfY3JlYXRpb25fdGltZXN0YW1wIjoxNjE2NTk1ODQ3LCJpbnN0YW5jZV9pZCI6IjI1ODkyMjExNDA2NzY3MTgwMjYiLCJpbnN0YW5jZV9uYW1lIjoiaW5zdGFuY2UtMSIsImxpY2Vuc2VfaWQiOlsiNTczMTAzNTA2NzI1NjkyNTI5OCJdLCJwcm9qZWN0X2lkIjoiZmFpci1raW5nZG9tLTMwODUxNCIsInByb2plY3RfbnVtYmVyIjoxNjE5NTg0NjU2MTMsInpvbmUiOiJ1cy1lYXN0MS1iIn19LCJpYXQiOjE2MTY1OTYyMjMsImlzcyI6Imh0dHBzOi8vYWNjb3VudHMuZ29vZ2xlLmNvbSIsInN1YiI6IjEwNDA3MDk1NTY4MjI5ODczNjE0OSJ9.XQKeqMAvsH2T2wsdN97jlm52DzLfix3DTMCu9QCuhSKLEk1xHYOYtvh5Yzn7j-tbZtV-siyPAfpGZO3Id87573OVGgohN3q7Exlf9CEIHa1-X7zLyiyIlyrnfQJ1aGHeH6y7gb_tWxHFLJRzhulfkfJxSDn5fEBSgBqbjzCr9unQgMkuzQ3uui2BbIbALmOpY6D-IT71mgMDZ_zm4G6q-Mh0nIMkDWhmQ8pa3RAVqqBMBYJninKLdCD8eQzIlDhtIzwmYGLrsJMktFF3pJFCqEFv1rKZy_OUyV4JOkOLtXbKnwxqmFTq-2SP0KtUWjDy1-U8GnVDptISjOf2O9FaLA
"""

GCP_JOSE_HEADER = '{"alg":"RS256","kid":"6a8ba5652a7044121d4fedac8f14d14c54e4895b","typ":"JWT"}'

GCP_METADATA = '{"aud":"https://subscription.rhsm.redhat.com:443/subscription","azp":"104070955682298736149","email":"161958465613-compute@developer.gserviceaccount.com","email_verified":true,"exp":1616599823,"google":{"compute_engine":{"instance_creation_timestamp":1616595847,"instance_id":"2589221140676718026","instance_name":"instance-1","license_id":["5731035067256925298"],"project_id":"fair-kingdom-308514","project_number":161958465613,"zone":"us-east1-b"}},"iat":1616596223,"iss":"https://accounts.google.com","sub":"104070955682298736149"}'

<<<<<<< HEAD
=======
GCP_JWT_TOKEN = """eyJhbGciOiJSUzI1NiIsImtpZCI6IjZhOGJhNTY1MmE3MDQ0MTIxZDRmZWRhYzhmMTRkMTRjNTRlNDg5NWIiLCJ0eXAiOiJKV1QifQ.eyJhdWQiOiJodHRwczovL3N1YnNjcmlwdGlvbi5yaHNtLnJlZGhhdC5jb206NDQzL3N1YnNjcmlwdGlvbiIsImF6cCI6IjEwNDA3MDk1NTY4MjI5ODczNjE0OSIsImVtYWlsIjoiMTYxOTU4NDY1NjEzLWNvbXB1dGVAZGV2ZWxvcGVyLmdzZXJ2aWNlYWNjb3VudC5jb20iLCJlbWFpbF92ZXJpZmllZCI6dHJ1ZSwiZXhwIjoxNjE2NTk5ODIzLCJnb29nbGUiOnsiY29tcHV0ZV9lbmdpbmUiOnsiaW5zdGFuY2VfY3JlYXRpb25fdGltZXN0YW1wIjoxNjE2NTk1ODQ3LCJpbnN0YW5jZV9pZCI6IjI1ODkyMjExNDA2NzY3MTgwMjYiLCJpbnN0YW5jZV9uYW1lIjoiaW5zdGFuY2UtMSIsImxpY2Vuc2VfaWQiOlsiNTczMTAzNTA2NzI1NjkyNTI5OCJdLCJwcm9qZWN0X2lkIjoiZmFpci1raW5nZG9tLTMwODUxNCIsInByb2plY3RfbnVtYmVyIjoxNjE5NTg0NjU2MTMsInpvbmUiOiJ1cy1lYXN0MS1iIn19LCJpYXQiOjE2MTY1OTYyMjMsImlzcyI6Imh0dHBzOi8vYWNjb3VudHMuZ29vZ2xlLmNvbSIsInN1YiI6IjEwNDA3MDk1NTY4MjI5ODczNjE0OSJ9.XQKeqMAvsH2T2wsdN97jlm52DzLfix3DTMCu9QCuhSKLEk1xHYOYtvh5Yzn7j-tbZtV-siyPAfpGZO3Id87573OVGgohN3q7Exlf9CEIHa1-X7zLyiyIlyrnfQJ1aGHeH6y7gb_tWxHFLJRzhulfkfJxSDn5fEBSgBqbjzCr9unQgMkuzQ3uui2BbIbALmOpY6D-IT71mgMDZ_zm4G6q-Mh0nIMkDWhmQ8pa3RAVqqBMBYJninKLdCD8eQzIlDhtIzwmYGLrsJMktFF3pJFCqEFv1rKZy_OUyV4JOkOLtXbKnwxqmFTq-2SP0KtUWjDy1-U8GnVDptISjOf2O9FaLA
"""

GCP_JOSE_HEADER = '{"alg":"RS256","kid":"6a8ba5652a7044121d4fedac8f14d14c54e4895b","typ":"JWT"}'

GCP_METADATA = '{"aud":"https://subscription.rhsm.redhat.com:443/subscription","azp":"104070955682298736149","email":"161958465613-compute@developer.gserviceaccount.com","email_verified":true,"exp":1616599823,"google":{"compute_engine":{"instance_creation_timestamp":1616595847,"instance_id":"2589221140676718026","instance_name":"instance-1","license_id":["5731035067256925298"],"project_id":"fair-kingdom-308514","project_number":161958465613,"zone":"us-east1-b"}},"iat":1616596223,"iss":"https://accounts.google.com","sub":"104070955682298736149"}'

>>>>>>> ff919908
GCP_SIGNATURE = """XQKeqMAvsH2T2wsdN97jlm52DzLfix3DTMCu9QCuhSKLEk1xHYOYtvh5Yzn7j-tbZtV-siyPAfpGZO3Id87573OVGgohN3q7Exlf9CEIHa1-X7zLyiyIlyrnfQJ1aGHeH6y7gb_tWxHFLJRzhulfkfJxSDn5fEBSgBqbjzCr9unQgMkuzQ3uui2BbIbALmOpY6D-IT71mgMDZ_zm4G6q-Mh0nIMkDWhmQ8pa3RAVqqBMBYJninKLdCD8eQzIlDhtIzwmYGLrsJMktFF3pJFCqEFv1rKZy_OUyV4JOkOLtXbKnwxqmFTq-2SP0KtUWjDy1-U8GnVDptISjOf2O9FaLA
==="""


class TestGCPCloudProvider(unittest.TestCase):
    """
    Class used for testing detector of GCP
    """

    def setUp(self):
        """
        Patch communication with metadata provider
        """
        requests_patcher = patch('rhsmlib.cloud._base_provider.requests')
        self.requests_mock = requests_patcher.start()
        self.addCleanup(requests_patcher.stop)

    def test_gcp_cloud_provider_id(self):
        """
        Test of CLOUD_PROVIDER_ID
        """
        self.assertEqual(gcp.GCPCloudProvider.CLOUD_PROVIDER_ID, "gcp")
        gcp_detector = gcp.GCPCloudProvider({})
        self.assertEqual(gcp_detector.CLOUD_PROVIDER_ID, "gcp")

    def test_gcp_not_vm(self):
        """
        Test for the case, when the machine is host (not virtual machine)
        """
        # We will mock facts using simple dictionary
        facts = {
            'virt.is_guest': False,
            'dmi.bios.version': 'cool hardware company'
        }
        gcp_detector = gcp.GCPCloudProvider(facts)
        is_vm = gcp_detector.is_vm()
        self.assertFalse(is_vm)

    def test_gcp_vm(self):
        """
        Test for the case, when the vm is running on GCP
        """
        # We will mock facts using simple dictionary
        facts = {
            'virt.is_guest': True,
            'virt.host_type': 'kvm',
            'dmi.bios.version': 'Google',
            'dmi.bios.vendor': 'Google'
        }
        gcp_detector = gcp.GCPCloudProvider(facts)
        is_vm = gcp_detector.is_vm()
        self.assertTrue(is_vm)
        is_gcp_vm = gcp_detector.is_running_on_cloud()
        self.assertTrue(is_gcp_vm)

    def test_vm_not_on_gcp_cloud(self):
        """
        Test for the case, when the vm is not running on GCP
        """
        # We will mock facts using simple dictionary
        facts = {
            'virt.is_guest': True,
            'virt.host_type': 'kvm',
            'dmi.bios.version': '1.0',
            'dmi.bios.vendor': 'Foo'
        }
        gcp_detector = gcp.GCPCloudProvider(facts)
        is_vm = gcp_detector.is_vm()
        self.assertTrue(is_vm)
        is_gcp_vm = gcp_detector.is_running_on_cloud()
        self.assertFalse(is_gcp_vm)

    def test_get_token(self):
        """
        Test getting GCP token, when default audience URL is used
        """
        self.requests_mock.Request = Mock()
        mock_result = Mock()
        mock_result.status_code = 200
        mock_result.text = GCP_JWT_TOKEN
<<<<<<< HEAD
        mock_session = Mock()
        mock_session.send = Mock(return_value=mock_result)
        mock_session.prepare_request = Mock()
        self.requests_mock.Session = Mock(return_value=mock_session)

=======
        self.requests_mock.get = Mock(return_value=mock_result)
>>>>>>> ff919908
        gcp_collector = gcp.GCPCloudProvider({})
        gcp_collector._get_token_from_cache_file = Mock(return_value=None)
        gcp_collector._write_token_to_cache_file = Mock(return_value=None)
        token = gcp_collector.get_metadata()
        self.requests_mock.Request.assert_called_once_with(
            method="GET",
            url='http://metadata/computeMetadata/v1/instance/service-accounts/default/identity?'
                'audience=https://subscription.rhsm.redhat.com:443/subscription&format=full',
            headers={
                'User-Agent': 'RHSM/1.0',
                'Metadata-Flavor': 'Google'
            }
        )
        self.assertEqual(token, GCP_JWT_TOKEN)

    def test_get_token_custom_audience(self):
        """
        Test getting GCP token, when custom audience URL is used (e.g. Satellite or stage is used)
        """
        self.requests_mock.Request = Mock()
        mock_result = Mock()
        mock_result.status_code = 200
        mock_result.text = GCP_JWT_TOKEN
<<<<<<< HEAD
        mock_session = Mock()
        mock_session.send = Mock(return_value=mock_result)
        mock_session.prepare_request = Mock()
        self.requests_mock.Session = Mock(return_value=mock_session)
=======
        self.requests_mock.get = Mock(return_value=mock_result)
>>>>>>> ff919908
        gcp_collector = gcp.GCPCloudProvider({}, audience_url="https://example.com:8443/rhsm")
        gcp_collector._get_token_from_cache_file = Mock(return_value=None)
        gcp_collector._write_token_to_cache_file = Mock(return_value=None)
        token = gcp_collector.get_metadata()
        self.requests_mock.Request.assert_called_once_with(
            method="GET",
            url='http://metadata/computeMetadata/v1/instance/service-accounts/default/identity?'
                'audience=https://example.com:8443/rhsm&format=full',
            headers={
                'User-Agent': 'RHSM/1.0',
                'Metadata-Flavor': 'Google'
            }
        )
<<<<<<< HEAD
        mock_session.send.assert_called_once()
=======
>>>>>>> ff919908
        self.assertEqual(token, GCP_JWT_TOKEN)

    def test_decode_jwt(self):
        """
        Test decoding of JWT token
        """

        gcp_collector = gcp.GCPCloudProvider({}, audience_url="https://subscription.rhsm.redhat.com:443/subscription")
        jose_header_str, metadata_str, encoded_signature = gcp_collector.decode_jwt(GCP_JWT_TOKEN)

        self.assertIsNotNone(jose_header_str)
        self.assertIsNotNone(metadata_str)
        self.assertIsNotNone(encoded_signature)
<<<<<<< HEAD
=======

        self.assertEqual(jose_header_str, GCP_JOSE_HEADER)
        self.assertEqual(metadata_str, GCP_METADATA)
        self.assertEqual(encoded_signature, GCP_SIGNATURE)

        jose_header = json.loads(jose_header_str)
        self.assertIn("typ", jose_header)
        self.assertEqual(jose_header["typ"], "JWT")

        metadata = json.loads(metadata_str)
        self.assertIn("google", metadata)
        self.assertIn("compute_engine", metadata["google"])
        self.assertIn("instance_id", metadata["google"]["compute_engine"])
        self.assertEqual("2589221140676718026", metadata["google"]["compute_engine"]["instance_id"])

    def test_decoding_corrupted_jwt(self):
        """
        Test decoding of JWT token with wrong UTF-encoding
        """

        jwt_token = 'foobar.foobar.foobar'
        gcp_collector = gcp.GCPCloudProvider({})

        jose_header_str, metadata_str, encoded_signature = gcp_collector.decode_jwt(jwt_token)

        self.assertIsNone(jose_header_str)
        self.assertIsNone(metadata_str)

    def test_decoding_jwt_wrong_section_number(self):
        """
        Test decoding of JWT token with wrong number of sections
        """
        # There are only two sections
        jwt_token = 'eyJhbGciOiJIUzI1NiIsInR5cCI6IkpXVCJ9.eyJpYXQiOjE1MTYyMzkwMjJ9'
        gcp_collector = gcp.GCPCloudProvider({})

        jose_header_str, metadata_str, encoded_signature = gcp_collector.decode_jwt(jwt_token)

        self.assertIsNone(jose_header_str)
        self.assertIsNone(metadata_str)
>>>>>>> ff919908

        self.assertEqual(jose_header_str, GCP_JOSE_HEADER)
        self.assertEqual(metadata_str, GCP_METADATA)
        self.assertEqual(encoded_signature, GCP_SIGNATURE)

<<<<<<< HEAD
        jose_header = json.loads(jose_header_str)
        self.assertIn("typ", jose_header)
        self.assertEqual(jose_header["typ"], "JWT")

        metadata = json.loads(metadata_str)
        self.assertIn("google", metadata)
        self.assertIn("compute_engine", metadata["google"])
        self.assertIn("instance_id", metadata["google"]["compute_engine"])
        self.assertEqual("2589221140676718026", metadata["google"]["compute_engine"]["instance_id"])

    def test_decoding_corrupted_jwt(self):
        """
        Test decoding of JWT token with wrong UTF-encoding
        """

        jwt_token = 'foobar.foobar.foobar'
        gcp_collector = gcp.GCPCloudProvider({})

        jose_header_str, metadata_str, encoded_signature = gcp_collector.decode_jwt(jwt_token)

        self.assertIsNone(jose_header_str)
        self.assertIsNone(metadata_str)

    def test_decoding_jwt_wrong_section_number(self):
        """
        Test decoding of JWT token with wrong number of sections
        """
        # There are only two sections
        jwt_token = 'eyJhbGciOiJIUzI1NiIsInR5cCI6IkpXVCJ9.eyJpYXQiOjE1MTYyMzkwMjJ9'
        gcp_collector = gcp.GCPCloudProvider({})

        jose_header_str, metadata_str, encoded_signature = gcp_collector.decode_jwt(jwt_token)

        self.assertIsNone(jose_header_str)
        self.assertIsNone(metadata_str)


=======
>>>>>>> ff919908
class TestCloudProvider(unittest.TestCase):
    """
    Class for testing rhsmlib.cloud.utils module
    """
    def setUp(self):
        """
        Set up two mocks that are used in all tests
        """
        host_collector_patcher = patch('rhsmlib.cloud.provider.HostCollector')
        self.host_collector_mock = host_collector_patcher.start()
        self.host_fact_collector_instance = Mock()
        self.host_collector_mock.return_value = self.host_fact_collector_instance
        self.addCleanup(host_collector_patcher.stop)

        hardware_collector_patcher = patch('rhsmlib.cloud.provider.HardwareCollector')
        self.hardware_collector_mock = hardware_collector_patcher.start()
        self.hw_fact_collector_instance = Mock()
        self.hardware_collector_mock.return_value = self.hw_fact_collector_instance
        self.addCleanup(hardware_collector_patcher.stop)

        aws_requests_patcher = patch('rhsmlib.cloud.providers.aws.requests')
        self.aws_requests_mock = aws_requests_patcher.start()
        self.addCleanup(aws_requests_patcher.stop)
        write_cache_patcher = patch('rhsmlib.cloud.providers.aws.AWSCloudProvider._write_token_to_cache_file')
        self.write_cache_mock = write_cache_patcher.start()
        self.addCleanup(write_cache_patcher.stop)

        azure_requests_patcher = patch('rhsmlib.cloud._base_provider.requests')
        self.azure_requests_mock = azure_requests_patcher.start()
        self.addCleanup(azure_requests_patcher.stop)

    def test_detect_cloud_provider_aws(self):
        """
        Test the case, when detecting of aws works as expected
        """
        host_facts = {
            'virt.is_guest': True,
            'virt.host_type': 'kvm'
        }
        hw_facts = {
            'dmi.bios.vendor': 'Amazon EC2'
        }
        self.host_fact_collector_instance.get_all.return_value = host_facts
        self.hw_fact_collector_instance.get_all.return_value = hw_facts
        detected_clouds = detect_cloud_provider()
        self.assertEqual(detected_clouds, ['aws'])

    def test_detect_cloud_provider_aws_heuristics(self):
        """
        Test the case, when detecting of aws does not work using strong signs, but it is necessary
        to use heuristics method
        """
        host_facts = {
            'virt.is_guest': True,
            'virt.host_type': 'kvm'
        }
        hw_facts = {
            'dmi.bios.vendor': 'AWS',
            'dmi.bios.version': '1.0',
            'dmi.system.manufacturer': 'Amazon'
        }
        self.host_fact_collector_instance.get_all.return_value = host_facts
        self.hw_fact_collector_instance.get_all.return_value = hw_facts
        detected_clouds = detect_cloud_provider()
        self.assertEqual(detected_clouds, ['aws'])

    def test_detect_cloud_provider_gcp(self):
        """
        Test the case, when detecting of gcp works as expected
        """
        host_facts = {
            'virt.is_guest': True,
            'virt.host_type': 'kvm'
        }
        hw_facts = {
            'dmi.bios.vendor': 'Google',
            'dmi.bios.version': 'Google'
        }
        self.host_fact_collector_instance.get_all.return_value = host_facts
        self.hw_fact_collector_instance.get_all.return_value = hw_facts
        detected_clouds = detect_cloud_provider()
        self.assertEqual(detected_clouds, ['gcp'])

    def test_detect_cloud_provider_gcp_heuristics(self):
        """
        Test the case, when detecting of gcp does not work using strong signs, but it is necessary
        to use heuristics method
        """
        host_facts = {
            'virt.is_guest': True,
            'virt.host_type': 'kvm'
        }
        hw_facts = {
            'dmi.bios.vendor': 'Foo Company',
            'dmi.bios.version': '1.0',
            'dmi.chassis.asset_tag': 'Google Cloud',
        }
        self.host_fact_collector_instance.get_all.return_value = host_facts
        self.hw_fact_collector_instance.get_all.return_value = hw_facts
        detected_clouds = detect_cloud_provider()
        self.assertEqual(detected_clouds, ['gcp'])

    def test_detect_cloud_provider_azure(self):
        """
        Test the case, when detecting of azure works as expected
        """
        host_facts = {
            'virt.is_guest': True,
            'virt.host_type': 'hyperv',
        }
        hw_facts = {
            'dmi.bios.vendor': 'Foo company',
            'dmi.bios.version': '1.0',
            'dmi.chassis.asset_tag': '7783-7084-3265-9085-8269-3286-77'
        }
        self.host_fact_collector_instance.get_all.return_value = host_facts
        self.hw_fact_collector_instance.get_all.return_value = hw_facts
        detected_clouds = detect_cloud_provider()
        self.assertEqual(detected_clouds, ['azure'])

    def test_detect_cloud_provider_azure_heuristics(self):
        """
        Test the case, when detecting of azure does not work using strong signs, but it is necessary
        to use heuristics method
        """
        host_facts = {
            'virt.is_guest': True,
            'virt.host_type': 'hyperv',
        }
        hw_facts = {
            'dmi.bios.vendor': 'Microsoft',
            'dmi.bios.version': '1.0',
            'dmi.system.manufacturer': 'Google',
            'dmi.chassis.manufacturer': 'Amazon'
        }
        self.host_fact_collector_instance.get_all.return_value = host_facts
        self.hw_fact_collector_instance.get_all.return_value = hw_facts
        detected_clouds = detect_cloud_provider()
        self.assertEqual(detected_clouds, ['azure'])

    def test_conclict_in_strong_signs(self):
        """
        Test the case, when cloud providers change strong signs and there is conflict (two providers
        are detected using strong signs). In such case result using strong signs should be dropped
        and heuristics should be used, because strong signs do not work with probability and original
        order is influenced by the order of classes in 'constant' CLOUD_DETECTORS.
        """
        host_facts = {
            'virt.is_guest': True,
            'virt.host_type': 'kvm',
        }
        hw_facts = {
            'dmi.bios.vendor': 'Google',
            'dmi.bios.version': 'Amazon EC2',
            'dmi.chassis.asset_tag': '7783-7084-3265-9085-8269-3286-77',
            'dmi.chassis.manufacturer': 'Microsoft'
        }
        self.host_fact_collector_instance.get_all.return_value = host_facts
        self.hw_fact_collector_instance.get_all.return_value = hw_facts
        detected_clouds = detect_cloud_provider()
        detected_clouds.sort()
        self.assertEqual(detected_clouds, ['aws', 'azure', 'gcp'])

    def test_conclict_in_heuristics_detection(self):
        """
        Test the case, when cloud providers two cloud providers were
        detected using heuristics with same probability.
        """
        host_facts = {
            'virt.is_guest': True,
            'virt.host_type': 'kvm',
        }
        hw_facts = {
            'dmi.system.manufacturer': 'Google',
            'dmi.chassis.manufacturer': 'Amazon EC2',
        }
        facts = {**host_facts, **hw_facts}

        aws_cloud_provider = aws.AWSCloudProvider(facts)
        azure_cloud_provider = azure.AzureCloudProvider(facts)
        gcp_cloud_provider = gcp.GCPCloudProvider(facts)

        probability_aws = aws_cloud_provider.is_likely_running_on_cloud()
        self.assertEqual(probability_aws, 0.6)
        probability_azure = azure_cloud_provider.is_likely_running_on_cloud()
        self.assertEqual(probability_azure, 0.0)
        probability_gcp = gcp_cloud_provider.is_likely_running_on_cloud()
        self.assertEqual(probability_gcp, 0.6)

        self.host_fact_collector_instance.get_all.return_value = host_facts
        self.hw_fact_collector_instance.get_all.return_value = hw_facts
        detected_clouds = detect_cloud_provider()
        detected_clouds.sort()
        self.assertEqual(detected_clouds, ['aws', 'gcp'])

    def test_collect_cloud_info_one_cloud_provider_detected(self):
        """
        Test the case, when we try to collect cloud info only for
        one detected cloud provider
        """
        self.aws_requests_mock.get = get_only_imds_v2_is_supported
        self.aws_requests_mock.put = put_imds_v2_token

        cloud_list = ['aws']
        cloud_info = collect_cloud_info(cloud_list)

        self.assertIsNotNone(cloud_info)
        self.assertTrue(len(cloud_info) > 0)
        self.assertTrue('cloud_id' in cloud_info)
        self.assertEqual(cloud_info['cloud_id'], 'aws')
        # Test metadata
        self.assertTrue('metadata' in cloud_info)
        b64_metadata = cloud_info['metadata']
        metadata = base64.b64decode(b64_metadata).decode('utf-8')
        self.assertEqual(metadata, AWS_METADATA)
        # Test signature
        self.assertTrue('signature' in cloud_info)
        b64_signature = cloud_info['signature']
        signature = base64.b64decode(b64_signature).decode('utf-8')
        self.assertEqual(
            signature,
            '-----BEGIN PKCS7-----\n' + AWS_SIGNATURE + '\n-----END PKCS7-----'
        )

    def test_collect_cloud_info_more_cloud_providers_detected(self):
        """
        Test the case, when we try to collect cloud info only for
        more than one cloud providers, because more than one cloud
        providers were detected
        """
        self.azure_requests_mock.Request = Mock()
        mock_result = Mock()
        mock_result.status_code = 400
        mock_result.text = 'Not Found 400'
        mock_session = Mock()
        mock_session.send = Mock(return_value=mock_result)
        mock_session.prepare_request = Mock()
        self.azure_requests_mock.Session = Mock(return_value=mock_session)

        self.aws_requests_mock.get = get_only_imds_v2_is_supported
        self.aws_requests_mock.put = put_imds_v2_token

        cloud_list = ['azure', 'aws']
        cloud_info = collect_cloud_info(cloud_list)

        self.assertIsNotNone(cloud_info)
        self.assertTrue(len(cloud_info) > 0)
        self.assertTrue('cloud_id' in cloud_info)
        self.assertEqual(cloud_info['cloud_id'], 'aws')
        # Test metadata
        self.assertTrue('metadata' in cloud_info)
        b64_metadata = cloud_info['metadata']
        metadata = base64.b64decode(b64_metadata).decode('utf-8')
        self.assertEqual(metadata, AWS_METADATA)
        # Test signature
        self.assertTrue('signature' in cloud_info)
        b64_signature = cloud_info['signature']
        signature = base64.b64decode(b64_signature).decode('utf-8')
        self.assertEqual(
            signature,
            '-----BEGIN PKCS7-----\n' + AWS_SIGNATURE + '\n-----END PKCS7-----'
        )

    def test_get_cloud_provider(self):
        """
        Test getting instance of cloud provider
        """
        host_facts = {
            'virt.is_guest': True,
            'virt.host_type': 'hyperv',
        }
        hw_facts = {
            'dmi.bios.vendor': 'Microsoft',
            'dmi.bios.version': '1.0',
            'dmi.chassis.asset_tag': '7783-7084-3265-9085-8269-3286-77'
        }
        self.host_fact_collector_instance.get_all.return_value = host_facts
        self.hw_fact_collector_instance.get_all.return_value = hw_facts
        cloud_provider = get_cloud_provider()
        self.assertIsInstance(cloud_provider, azure.AzureCloudProvider)<|MERGE_RESOLUTION|>--- conflicted
+++ resolved
@@ -19,21 +19,14 @@
 """
 
 import unittest
-<<<<<<< HEAD
 from mock import patch, Mock, call
-=======
-from mock import patch, Mock
->>>>>>> ff919908
 import tempfile
 import time
 import base64
 import json
 
-<<<<<<< HEAD
 import requests
 
-=======
->>>>>>> ff919908
 from rhsmlib.cloud.providers import aws, azure, gcp
 from rhsmlib.cloud.provider import detect_cloud_provider, collect_cloud_info, get_cloud_provider
 
@@ -543,10 +536,6 @@
 }
 """
 
-<<<<<<< HEAD
-
-=======
->>>>>>> ff919908
 class TestAzureCloudProvider(unittest.TestCase):
     """
     Class used for testing of Azure cloud provider
@@ -635,14 +624,10 @@
         mock_result = Mock()
         mock_result.status_code = 200
         mock_result.text = AZURE_METADATA
-<<<<<<< HEAD
         mock_session = Mock()
         mock_session.send = Mock(return_value=mock_result)
         mock_session.prepare_request = Mock()
         self.requests_mock.Session = Mock(return_value=mock_session)
-=======
-        self.requests_mock.get = Mock(return_value=mock_result)
->>>>>>> ff919908
         azure_collector = azure.AzureCloudProvider({})
         metadata = azure_collector.get_metadata()
         self.requests_mock.Request.assert_called_once_with(
@@ -689,14 +674,10 @@
         mock_result = Mock()
         mock_result.status_code = 200
         mock_result.text = AZURE_SIGNATURE
-<<<<<<< HEAD
         mock_session = Mock()
         mock_session.send = Mock(return_value=mock_result)
         mock_session.prepare_request = Mock()
         self.requests_mock.Session = Mock(return_value=mock_session)
-=======
-        self.requests_mock.get = Mock(return_value=mock_result)
->>>>>>> ff919908
         azure_collector = azure.AzureCloudProvider({})
         signature = azure_collector.get_signature()
         self.requests_mock.Request.assert_called_once_with(
@@ -782,16 +763,6 @@
 
 GCP_METADATA = '{"aud":"https://subscription.rhsm.redhat.com:443/subscription","azp":"104070955682298736149","email":"161958465613-compute@developer.gserviceaccount.com","email_verified":true,"exp":1616599823,"google":{"compute_engine":{"instance_creation_timestamp":1616595847,"instance_id":"2589221140676718026","instance_name":"instance-1","license_id":["5731035067256925298"],"project_id":"fair-kingdom-308514","project_number":161958465613,"zone":"us-east1-b"}},"iat":1616596223,"iss":"https://accounts.google.com","sub":"104070955682298736149"}'
 
-<<<<<<< HEAD
-=======
-GCP_JWT_TOKEN = """eyJhbGciOiJSUzI1NiIsImtpZCI6IjZhOGJhNTY1MmE3MDQ0MTIxZDRmZWRhYzhmMTRkMTRjNTRlNDg5NWIiLCJ0eXAiOiJKV1QifQ.eyJhdWQiOiJodHRwczovL3N1YnNjcmlwdGlvbi5yaHNtLnJlZGhhdC5jb206NDQzL3N1YnNjcmlwdGlvbiIsImF6cCI6IjEwNDA3MDk1NTY4MjI5ODczNjE0OSIsImVtYWlsIjoiMTYxOTU4NDY1NjEzLWNvbXB1dGVAZGV2ZWxvcGVyLmdzZXJ2aWNlYWNjb3VudC5jb20iLCJlbWFpbF92ZXJpZmllZCI6dHJ1ZSwiZXhwIjoxNjE2NTk5ODIzLCJnb29nbGUiOnsiY29tcHV0ZV9lbmdpbmUiOnsiaW5zdGFuY2VfY3JlYXRpb25fdGltZXN0YW1wIjoxNjE2NTk1ODQ3LCJpbnN0YW5jZV9pZCI6IjI1ODkyMjExNDA2NzY3MTgwMjYiLCJpbnN0YW5jZV9uYW1lIjoiaW5zdGFuY2UtMSIsImxpY2Vuc2VfaWQiOlsiNTczMTAzNTA2NzI1NjkyNTI5OCJdLCJwcm9qZWN0X2lkIjoiZmFpci1raW5nZG9tLTMwODUxNCIsInByb2plY3RfbnVtYmVyIjoxNjE5NTg0NjU2MTMsInpvbmUiOiJ1cy1lYXN0MS1iIn19LCJpYXQiOjE2MTY1OTYyMjMsImlzcyI6Imh0dHBzOi8vYWNjb3VudHMuZ29vZ2xlLmNvbSIsInN1YiI6IjEwNDA3MDk1NTY4MjI5ODczNjE0OSJ9.XQKeqMAvsH2T2wsdN97jlm52DzLfix3DTMCu9QCuhSKLEk1xHYOYtvh5Yzn7j-tbZtV-siyPAfpGZO3Id87573OVGgohN3q7Exlf9CEIHa1-X7zLyiyIlyrnfQJ1aGHeH6y7gb_tWxHFLJRzhulfkfJxSDn5fEBSgBqbjzCr9unQgMkuzQ3uui2BbIbALmOpY6D-IT71mgMDZ_zm4G6q-Mh0nIMkDWhmQ8pa3RAVqqBMBYJninKLdCD8eQzIlDhtIzwmYGLrsJMktFF3pJFCqEFv1rKZy_OUyV4JOkOLtXbKnwxqmFTq-2SP0KtUWjDy1-U8GnVDptISjOf2O9FaLA
-"""
-
-GCP_JOSE_HEADER = '{"alg":"RS256","kid":"6a8ba5652a7044121d4fedac8f14d14c54e4895b","typ":"JWT"}'
-
-GCP_METADATA = '{"aud":"https://subscription.rhsm.redhat.com:443/subscription","azp":"104070955682298736149","email":"161958465613-compute@developer.gserviceaccount.com","email_verified":true,"exp":1616599823,"google":{"compute_engine":{"instance_creation_timestamp":1616595847,"instance_id":"2589221140676718026","instance_name":"instance-1","license_id":["5731035067256925298"],"project_id":"fair-kingdom-308514","project_number":161958465613,"zone":"us-east1-b"}},"iat":1616596223,"iss":"https://accounts.google.com","sub":"104070955682298736149"}'
-
->>>>>>> ff919908
 GCP_SIGNATURE = """XQKeqMAvsH2T2wsdN97jlm52DzLfix3DTMCu9QCuhSKLEk1xHYOYtvh5Yzn7j-tbZtV-siyPAfpGZO3Id87573OVGgohN3q7Exlf9CEIHa1-X7zLyiyIlyrnfQJ1aGHeH6y7gb_tWxHFLJRzhulfkfJxSDn5fEBSgBqbjzCr9unQgMkuzQ3uui2BbIbALmOpY6D-IT71mgMDZ_zm4G6q-Mh0nIMkDWhmQ8pa3RAVqqBMBYJninKLdCD8eQzIlDhtIzwmYGLrsJMktFF3pJFCqEFv1rKZy_OUyV4JOkOLtXbKnwxqmFTq-2SP0KtUWjDy1-U8GnVDptISjOf2O9FaLA
 ==="""
 
@@ -872,15 +843,11 @@
         mock_result = Mock()
         mock_result.status_code = 200
         mock_result.text = GCP_JWT_TOKEN
-<<<<<<< HEAD
         mock_session = Mock()
         mock_session.send = Mock(return_value=mock_result)
         mock_session.prepare_request = Mock()
         self.requests_mock.Session = Mock(return_value=mock_session)
 
-=======
-        self.requests_mock.get = Mock(return_value=mock_result)
->>>>>>> ff919908
         gcp_collector = gcp.GCPCloudProvider({})
         gcp_collector._get_token_from_cache_file = Mock(return_value=None)
         gcp_collector._write_token_to_cache_file = Mock(return_value=None)
@@ -904,14 +871,10 @@
         mock_result = Mock()
         mock_result.status_code = 200
         mock_result.text = GCP_JWT_TOKEN
-<<<<<<< HEAD
         mock_session = Mock()
         mock_session.send = Mock(return_value=mock_result)
         mock_session.prepare_request = Mock()
         self.requests_mock.Session = Mock(return_value=mock_session)
-=======
-        self.requests_mock.get = Mock(return_value=mock_result)
->>>>>>> ff919908
         gcp_collector = gcp.GCPCloudProvider({}, audience_url="https://example.com:8443/rhsm")
         gcp_collector._get_token_from_cache_file = Mock(return_value=None)
         gcp_collector._write_token_to_cache_file = Mock(return_value=None)
@@ -925,10 +888,7 @@
                 'Metadata-Flavor': 'Google'
             }
         )
-<<<<<<< HEAD
         mock_session.send.assert_called_once()
-=======
->>>>>>> ff919908
         self.assertEqual(token, GCP_JWT_TOKEN)
 
     def test_decode_jwt(self):
@@ -942,8 +902,6 @@
         self.assertIsNotNone(jose_header_str)
         self.assertIsNotNone(metadata_str)
         self.assertIsNotNone(encoded_signature)
-<<<<<<< HEAD
-=======
 
         self.assertEqual(jose_header_str, GCP_JOSE_HEADER)
         self.assertEqual(metadata_str, GCP_METADATA)
@@ -984,52 +942,8 @@
 
         self.assertIsNone(jose_header_str)
         self.assertIsNone(metadata_str)
->>>>>>> ff919908
-
-        self.assertEqual(jose_header_str, GCP_JOSE_HEADER)
-        self.assertEqual(metadata_str, GCP_METADATA)
-        self.assertEqual(encoded_signature, GCP_SIGNATURE)
-
-<<<<<<< HEAD
-        jose_header = json.loads(jose_header_str)
-        self.assertIn("typ", jose_header)
-        self.assertEqual(jose_header["typ"], "JWT")
-
-        metadata = json.loads(metadata_str)
-        self.assertIn("google", metadata)
-        self.assertIn("compute_engine", metadata["google"])
-        self.assertIn("instance_id", metadata["google"]["compute_engine"])
-        self.assertEqual("2589221140676718026", metadata["google"]["compute_engine"]["instance_id"])
-
-    def test_decoding_corrupted_jwt(self):
-        """
-        Test decoding of JWT token with wrong UTF-encoding
-        """
-
-        jwt_token = 'foobar.foobar.foobar'
-        gcp_collector = gcp.GCPCloudProvider({})
-
-        jose_header_str, metadata_str, encoded_signature = gcp_collector.decode_jwt(jwt_token)
-
-        self.assertIsNone(jose_header_str)
-        self.assertIsNone(metadata_str)
-
-    def test_decoding_jwt_wrong_section_number(self):
-        """
-        Test decoding of JWT token with wrong number of sections
-        """
-        # There are only two sections
-        jwt_token = 'eyJhbGciOiJIUzI1NiIsInR5cCI6IkpXVCJ9.eyJpYXQiOjE1MTYyMzkwMjJ9'
-        gcp_collector = gcp.GCPCloudProvider({})
-
-        jose_header_str, metadata_str, encoded_signature = gcp_collector.decode_jwt(jwt_token)
-
-        self.assertIsNone(jose_header_str)
-        self.assertIsNone(metadata_str)
-
-
-=======
->>>>>>> ff919908
+
+
 class TestCloudProvider(unittest.TestCase):
     """
     Class for testing rhsmlib.cloud.utils module
