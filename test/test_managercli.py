# -*- coding: utf-8 -*-
import unittest
import sys
import socket

# for monkey patching config
#import stubs

from subscription_manager import managercli, managerlib
from stubs import MockStderr, MockStdout, StubProductDirectory, \
        StubEntitlementDirectory, StubEntitlementCertificate, \
        StubConsumerIdentity, StubProduct, StubUEP
from test_handle_gui_exception import FakeException, FakeLogger

import mock
# for some exceptions
from rhsm import connection
from M2Crypto import SSL


class TestCli(unittest.TestCase):
    # shut up stdout spew
    def setUp(self):
        sys.stdout = MockStdout()
        sys.stderr = MockStderr()

    def _restore_stdout(self):
        sys.stdout = sys.__stdout__
        sys.stderr = sys.__stderr__

    def tearDown(self):
        self._restore_stdout()

    def test_cli(self):
        cli = managercli.ManagerCLI()
        self.assertTrue('register' in cli.cli_commands)

    def test_main_empty(self):
        cli = managercli.ManagerCLI()
        self.assertRaises(SystemExit, cli.main)

    def test_cli_find_best_match(self):
        cli = managercli.ManagerCLI()
        best_match = cli._find_best_match(['subscription-manager', 'version'])
        self.assertEquals(best_match.name, 'version')

    # shouldn't match on -sdf names
    def test_cli_find_best_match_no_dash(self):
        cli = managercli.ManagerCLI()
        best_match = cli._find_best_match(['subscription-manager', '--version'])
        self.assertEquals(best_match, None)


class TestCliCommand(unittest.TestCase):
    command_class = managercli.CliCommand

    def setUp(self):
        self.cc = self.command_class(ent_dir=StubEntitlementDirectory([]),
                                     prod_dir=StubProductDirectory([]))
        # neuter the _do_command, since this is mostly
        # for testing arg parsing
        self._orig_do_command = self.cc._do_command
        self.cc._do_command = self._do_command
        self.cc.assert_should_be_registered = self._asert_should_be_registered

        # stub out uep
        managercli.connection.UEPConnection = self._uep_connection
        self.mock_stdout = MockStdout()
        self.mock_stderr = MockStderr()
        sys.stdout = self.mock_stdout
        sys.stderr = self.mock_stderr

    def _restore_stdout(self):
        sys.stdout = sys.__stdout__
        sys.stderr = sys.__stderr__

    def tearDown(self):
        self._restore_stdout()

    def _uep_connection(self, *args, **kwargs):
        pass

    def _do_command(self):
        pass

    def _asert_should_be_registered(self):
        pass

    def test_main_no_args(self):
        try:
            # we fall back to sys.argv if there
            # is no args passed in, so stub out
            # sys.argv for test
            sys.argv = ["subscription-manager"]
            self.cc.main()
        except SystemExit, e:
            # 2 == no args given
            self.assertEquals(e.code, 2)

    def test_main_empty_args(self):
        try:
            sys.argv = ["subscription-manager"]
            self.cc.main([])
        except SystemExit, e:
            # 2 == no args given
            self.assertEquals(e.code, 2)

    def _main_help(self, args):
        mstdout = MockStdout()
        sys.stdout = mstdout
        try:
            self.cc.main(args)
        except SystemExit, e:
            # --help/-h returns 0
            self.assertEquals(e.code, 0)
        sys.stdout = sys.__stdout__
        # I could test for strings here, but that
        # would break if we run tests in a locale/lang
        assert len(mstdout.buffer) > 0

    def test_main_short_help(self):
        self._main_help(["-h"])

    def test_main_long_help(self):
        self._main_help(["--help"])


# for command classes that expect proxy related cli args
class TestCliProxyCommand(TestCliCommand):
    def test_main_proxy_url(self):
        proxy_host = "example.com"
        proxy_port = "3128"
        proxy_url = "%s:%s" % (proxy_host, proxy_port)
        self.cc.main(["--proxy", proxy_url])
        self.assertEquals(proxy_url, self.cc.options.proxy_url)
        self.assertEquals(type(proxy_url), type(self.cc.options.proxy_url))
        self.assertEquals(proxy_host, self.cc.proxy_hostname)
        self.assertEquals(proxy_port, self.cc.proxy_port)

    def test_main_proxy_user(self):
        proxy_user = "buster"
        self.cc.main(["--proxyuser", proxy_user])
        self.assertEquals(proxy_user, self.cc.proxy_user)

    def test_main_proxy_password(self):
        proxy_password = "nomoresecrets"
        self.cc.main(["--proxypassword", proxy_password])
        self.assertEquals(proxy_password, self.cc.proxy_password)


<<<<<<< HEAD
class TestCliCommandServerurl(TestCliCommand):
    @mock.patch.object(managercli, 'is_valid_server_info')
    def test_main_server_url(self, valid_server_mock):
        valid_server_mock.return_value = True
        self._restore_stdout()
        server_url = "https://subscription.rhn.redhat.com/subscription"
        self.cc.main(["--serverurl", server_url])


=======
>>>>>>> 33d9736e
class TestCleanCommand(TestCliCommand):
    command_class = managercli.CleanCommand


class TestRefreshCommand(TestCliProxyCommand):
    command_class = managercli.RefreshCommand


class TestIdentityCommand(TestCliProxyCommand):

    command_class = managercli.IdentityCommand

    def test_regenerate_no_force(self):
        self.cc.main(["--regenerate"])


# re, orgs
class TestOwnersCommand(TestCliProxyCommand):
    command_class = managercli.OwnersCommand

    def test_main_server_url(self):
        server_url = "https://subscription.rhn.redhat.com/subscription"
        self.cc.main(["--serverurl", server_url])


class TestEnvironmentsCommand(TestCliProxyCommand):
    command_class = managercli.EnvironmentsCommand

    def test_main_server_url(self):
        server_url = "https://subscription.rhn.redhat.com/subscription"
        self.cc.main(["--serverurl", server_url])

    def test_no_library(self):
        self.cc.cp = StubUEP()
        environments = []
        environments.append({'name': 'JarJar'})
        environments.append({'name': 'Library'})
        environments.append({'name': 'library'})
        environments.append({'name': 'Binks'})
        self.cc.cp.setEnvironmentList(environments)
        results = self.cc._get_enviornments("Anikan")
        self.assertTrue(len(results) == 2)
        self.assertTrue(results[0]['name'] == 'JarJar')
        self.assertTrue(results[1]['name'] == 'Binks')


class TestRegisterCommand(TestCliProxyCommand):
    command_class = managercli.RegisterCommand

    def setUp(self):
        TestCliProxyCommand.setUp(self)
        self.cc.consumerIdentity = StubConsumerIdentity

    def _test_exception(self, args):
        try:
            self.cc.main(args)
            self.cc._validate_options()
        except SystemExit, e:
            self.assertEquals(e.code, -1)
        else:
            self.fail("No Exception Raised")

    def _test_no_exception(self, args):
        try:
            self.cc.main(args)
            self.cc._validate_options()
        except SystemExit:
            self.fail("Exception Raised")

    def test_keys_and_consumerid(self):
        self._test_exception(["--consumerid", "22", "--activationkey", "key"])

    def test_key_and_org(self):
        self._test_no_exception(["--activationkey", "key", "--org", "org"])

    def test_key_and_no_org(self):
        self._test_exception(["--activationkey", "key"])

    def test_empty_string_key_and_org(self):
        self._test_exception(["--activationkey=", "--org", "org"])

    def test_keys_and_username(self):
        self._test_exception(["--username", "bob", "--activationkey", "key"])

    def test_env_and_org(self):
        self._test_no_exception(["--env", "env", "--org", "org"])

    def test_no_commands(self):
        self._test_no_exception([])

    def test_main_server_url(self):
        server_url = "https://subscription.rhn.redhat.com/subscription"
        self._test_no_exception(["--serverurl", server_url])

    def test_main_base_url(self):
        base_url = "https://cdn.redhat.com"
        self._test_no_exception(["--baseurl", base_url])


class TestListCommand(TestCliProxyCommand):
    command_class = managercli.ListCommand

    def setUp(self):
        self.indent = 1
        self.max_length = 40
        self.cert_with_service_level = StubEntitlementCertificate(
            StubProduct("test-product"), service_level="Premium")
        TestCliProxyCommand.setUp(self)

    def test_none_wrap(self):
        listCommand = managercli.ListCommand()
        result = listCommand._none_wrap('foo %s %s', 'doberman pinscher', None)
        self.assertEquals(result, 'foo doberman pinscher None')

    @mock.patch.object(managercli.ConsumerIdentity, 'existsAndValid')
    @mock.patch.object(managercli.ConsumerIdentity, 'exists')
    @mock.patch('subscription_manager.managercli.check_registration')
    def test_none_wrap_available_pool_id(self, mcli, mc_exists, mc_exists_and_valid):
        listCommand = managercli.ListCommand()

        def create_pool_list(self, one, two, three, four):
            return [{'productName':'dummy-name', 'productId':'dummy-id', 'id':'888888888888',\
                      'attributes':[{'name':'is_virt_only', 'value':'false'}], 'quantity':'4',\
                      'service_level':'', 'service_type':'', 'multi-entitlement':'false',\
                      'endDate':''}]
        managerlib.getAvailableEntitlements = create_pool_list

        mc_exists_and_valid.return_value = True
        mc_exists.return_value = True

        mcli.return_value = {'consumer_name': 'stub_name', 'uuid': 'stub_uuid'}
        listCommand.main(['list', '--available'])
        self.assertTrue('888888888888' in sys.stdout.buffer)

    def test_format_name_long(self):
        name = "This is a Really Long Name For A Product That We Do Not Want To See But Should Be Able To Deal With"
        self.cc._format_name(name, self.indent, self.max_length)

    def test_format_name_short(self):
        name = "a"
        self.cc._format_name(name, self.indent, self.max_length)

    def test_format_name_empty(self):
        name = 'e'
        self.cc._format_name(name, self.indent, self.max_length)

    def test_print_consumed_no_ents(self):
        ent_dir = StubEntitlementDirectory([])
        try:
            self.cc.print_consumed(ent_dir)
            self.fail("Should have exited.")
        except SystemExit:
            pass

    def test_print_consumed_one_ent_one_product(self):
        product = StubProduct("product1")
        ent_dir = StubEntitlementDirectory([
            StubEntitlementCertificate(product)])
        self.cc.print_consumed(ent_dir)

    def test_print_consumed_one_ent_no_product(self):
        ent_dir = StubEntitlementDirectory([
            StubEntitlementCertificate(product=None)])
        self.cc.print_consumed(ent_dir)

    def test_print_consumed_prints_nothing_with_no_service_level_match(self):
        ent_dir = StubEntitlementDirectory([self.cert_with_service_level])
        try:
            self.cc.print_consumed(ent_dir, service_level="NotFound")
            self.fail("Should have exited since an entitlement with the " + \
                      "specified service level does not exist.")
        except SystemExit:
            pass

    def test_print_consumed_prints_enitlement_with_service_level_match(self):
        ent_dir = StubEntitlementDirectory([self.cert_with_service_level])
        self.cc.print_consumed(ent_dir, service_level="Premium")

    def test_filter_only_specified_service_level(self):
        pools = [{'service_level':'Level1'},
                 {'service_level':'Level2'},
                 {'service_level':'Level3'}]
        filtered = self.cc._filter_pool_json_by_service_level(pools, "Level2")
        self.assertEqual(1, len(filtered))
        self.assertEqual("Level2", filtered[0]['service_level'])

    def test_no_pool_with_specified_filter(self):
        pools = [{'service_level':'Level1'}]
        filtered = self.cc._filter_pool_json_by_service_level(pools, "NotFound")
        self.assertEqual(0, len(filtered))


class TestUnRegisterCommand(TestCliProxyCommand):
    command_class = managercli.UnRegisterCommand


class TestRedeemCommand(TestCliProxyCommand):
    command_class = managercli.RedeemCommand

    def test_main_server_url(self):
        server_url = "https://subscription.rhn.redhat.com/subscription"
        self.cc.main(["--serverurl", server_url])


class TestReposCommand(TestCliCommand):
    command_class = managercli.ReposCommand

    def test_list(self):
        self.cc.main(["--list"])
        self.cc._validate_options()

    def test_enable(self):
        self.cc.main(["--enable", "one", "--enable", "two"])
        self.cc._validate_options()

    def test_disable(self):
        self.cc.main(["--disable", "one", "--disable", "two"])
        self.cc._validate_options()


class TestConfigCommand(TestCliCommand):
    command_class = managercli.ConfigCommand

    def test_list(self):
        self.cc.main(["--list"])
        self.cc._validate_options()

    def test_remove(self):
        self.cc.main(["--remove", "server.hostname", "--remove", "server.port"])
        self.cc._validate_options()

    # unneuter these guys, since config doesn't required much mocking
    def test_config_list(self):
        self.cc._do_command = self._orig_do_command
        self.cc.main(["--list"])

    def test_config(self):
        self.cc._do_command = self._orig_do_command
        # if args is empty we default to sys.argv, so stub it
        sys.argv = ["subscription-manager", "config"]
        self.cc.main([])

    # testing this is a bit weird, since we are using a stub config
    # already, we kind of need to mock the stub config to validate
    def test_set_config(self):
        self.cc._do_command = self._orig_do_command

        baseurl = 'https://someserver.example.com/foo'
        self.cc.main(['--rhsm.baseurl', baseurl])
        self.assertEquals(managercli.cfg.store['rhsm.baseurl'], baseurl)

    def test_remove_config_default(self):
        self.cc._do_command = self._orig_do_command
        self.cc.main(['--remove', 'rhsm.baseurl'])
        self.assertTrue('The default value for' in self.mock_stdout.buffer)

    def test_remove_config_section_does_not_exist(self):
        self.cc._do_command = self._orig_do_command
        self.assertRaises(SystemExit, self.cc.main, ['--remove', 'this.doesnotexist'])

    def test_remove_config_key_does_not_exist(self):
        self.cc._do_command = self._orig_do_command
        self.assertRaises(SystemExit, self.cc.main, ['--remove', 'rhsm.thisdoesnotexist'])

    def test_remove_config_key_not_dotted(self):
        self.cc._do_command = self._orig_do_command
        self.assertRaises(SystemExit, self.cc.main, ['--remove', 'notdotted'])


class TestSubscribeCommand(TestCliProxyCommand):
    command_class = managercli.SubscribeCommand

    def _test_quantity_exception(self, arg):
        try:
            self.cc.main(["--auto", "--quantity", arg])
            self.cc._validate_options()
        except SystemExit, e:
            self.assertEquals(e.code, -1)
        else:
            self.fail("No Exception Raised")

    def test_zero_quantity(self):
        self._test_quantity_exception("0")

    def test_negative_quantity(self):
        self._test_quantity_exception("-1")

    def test_text_quantity(self):
        self._test_quantity_exception("JarJarBinks")

    def test_positive_quantity(self):
        self.cc.main(["--auto", "--quantity", "1"])
        self.cc._validate_options()

    def test_positive_quantity_with_plus(self):
        self.cc.main(["--auto", "--quantity", "+1"])
        self.cc._validate_options()

    def test_positive_quantity_as_float(self):
        self._test_quantity_exception("2.0")


class TestUnSubscribeCommand(TestCliProxyCommand):
    command_class = managercli.UnSubscribeCommand


class TestFactsCommand(TestCliProxyCommand):
    command_class = managercli.FactsCommand


class TestImportCertCommand(TestCliCommand):
    command_class = managercli.ImportCertCommand

    def test_certificates(self):
        self.cc.main(["--certificate", "one", "--certificate", "two"])
        self.cc._validate_options()

    def test_no_certificates(self):
        try:
            self.cc.main([])
        except SystemExit, e:
            self.assertEquals(e.code, 2)

        try:
            self.cc._validate_options()
            self.fail("No exception raised")
        except Exception, e:
            pass
        except SystemExit, e:
            # there seems to be an optparse issue
            # here that depends on version, on f14
            # we get sysexit with return code 2  from main, on f15, we
            # get a -1 from validate_options
            # i18n_optparse returns 2 on no args
            self.assertEquals(e.code, -1)


class TestServiceLevelCommand(TestCliProxyCommand):
    command_class = managercli.ServiceLevelCommand

    def setUp(self):
        TestCliProxyCommand.setUp(self)
        self.cc.consumerIdentity = StubConsumerIdentity
        self.cc.cp = StubUEP()

    def test_main_server_url(self):
        server_url = "https://subscription.rhn.redhat.com/subscription"
        self.cc.main(["--serverurl", server_url])

    def test_org_requires_list_error(self):
        try:
            self.cc.main(["--org", "one"])
            self.cc._validate_options()
        except SystemExit, e:
            self.assertEquals(e.code, -1)

    def test_org_requires_list_good(self):
        self.cc.main(["--org", "one", "--list"])

    def test_service_level_not_supported(self):
        self.cc.cp.setConsumer({})
        try:
            self.cc.set_service_level('JARJAR')
        except SystemExit, e:
            self.assertEquals(e.code, -1)
        else:
            self.fail("No Exception Raised")

    def test_service_level_supported(self):
        self.cc.cp.setConsumer({'serviceLevel': 'Jarjar'})
        try:
            self.cc.set_service_level('JRJAR')
        except SystemExit:
            self.fail("Exception Raised")


class TestReleaseCommand(TestCliProxyCommand):
    command_class = managercli.ReleaseCommand

    def _stub_connection(self):
        # er, first cc is command_class, second is ContentConnection
        def check_registration():
            consumer_info = {"consumer_name": "whatever",
                     "uuid": "doesnt really matter"}
            return consumer_info

        def _get_consumer_release():
            pass

        self.cc._get_consumer_release = _get_consumer_release
        managercli.check_registration = check_registration

    def test_main_proxy_url_release(self):
        proxy_host = "example.com"
        proxy_port = "3128"
        proxy_url = "%s:%s" % (proxy_host, proxy_port)
        self.cc.main(["--proxy", proxy_url])
        self._stub_connection()

        self._orig_do_command()
        self.assertEquals(proxy_host, self.cc.cc.proxy_hostname)

        self.assertEquals(proxy_url, self.cc.options.proxy_url)
        self.assertEquals(type(proxy_url), type(self.cc.options.proxy_url))
        self.assertEquals(proxy_host, self.cc.proxy_hostname)
        self.assertEquals(proxy_port, self.cc.proxy_port)


class TestVersionCommand(TestCliCommand):
    command_class = managercli.VersionCommand


class TestSystemExit(unittest.TestCase):
    def setUp(self):
        sys.stderr = MockStderr()

    def test_a_msg(self):
        msg = "some message"
        try:
            managercli.systemExit(1, msg)
        except SystemExit:
            pass
        self.assertEquals("%s\n" % msg, sys.stderr.buffer)

    def test_msgs(self):
        msgs = ["a", "b", "c"]
        try:
            managercli.systemExit(1, msgs)
        except SystemExit:
            pass
        self.assertEquals("%s\n" % ("\n".join(msgs)), sys.stderr.buffer)

    def test_msg_and_exception(self):
        msgs = ["a", ValueError()]
        try:
            managercli.systemExit(1, msgs)
        except SystemExit:
            pass
        self.assertEquals("%s\n\n" % msgs[0], sys.stderr.buffer)

    def test_msg_and_exception_no_str(self):
        class NoStrException(Exception):
            pass

        msgs = ["a", NoStrException()]
        try:
            managercli.systemExit(1, msgs)
        except SystemExit:
            pass
        self.assertEquals("%s\n\n" % msgs[0], sys.stderr.buffer)

    def test_msg_unicode(self):
        msgs = [u"\u2620 \u2603 \u203D"]
        try:
            managercli.systemExit(1, msgs)
        except SystemExit:
            pass
        self.assertEquals("%s\n" % msgs[0].encode("utf8"), sys.stderr.buffer)

    def test_msg_and_exception_str(self):
        class StrException(Exception):
            def __init__(self, msg):
                self.msg = msg

            def __str__(self):
                return self.msg

        msg = "bar"
        msgs = ["a", StrException(msg)]
        try:
            managercli.systemExit(1, msgs)
        except SystemExit:
            pass
        self.assertEquals("%s\n%s\n" % ("a", msg), sys.stderr.buffer)


class HandleExceptionTests(unittest.TestCase):
    def setUp(self):
        self.msg = "some thing to log home about"
        self.formatted_msg = "some thing else like: %s"
        sys.stderr = MockStderr()
        sys.stdout = MockStdout()
        managercli.log = FakeLogger()

    def test_he(self):
        e = FakeException()
        try:
            managercli.handle_exception(self.msg, e)
        except SystemExit, e:
            self.assertEquals(e.code, -1)

    def test_he_unicode(self):
        e = Exception("Ошибка при обновлении системных данных (см. /var/log/rhsm/rhsm.log")
    #    e = FakeException(msg="Ошибка при обновлении системных данных (см. /var/log/rhsm/rhsm.log")
        try:
            managercli.handle_exception("a: %s" % e, e)
        except SystemExit, e:
            self.assertEquals(e.code, -1)

    def test_he_socket_error(self):
        # these error messages are bare strings, so we need to update the tests
        # if those messages change
        expected_msg = 'Network error, unable to connect to server. Please see /var/log/rhsm/rhsm.log for more information.'
        managercli.log.set_expected_msg(expected_msg)
        try:
            managercli.handle_exception(self.msg, socket.error())
        except SystemExit, e:
            self.assertEquals(e.code, -1)
        self.assertEqual(managercli.log.expected_msg, expected_msg)

    def test_he_restlib_exception(self):
        e = connection.RestlibException(404, "this is a msg")
        try:
            managercli.handle_exception("huh", e)
        except SystemExit, e:
            self.assertEquals(e.code, -1)

    def test_he_restlib_exception_unicode(self):
        e = connection.RestlibException(404,
            "Ошибка при обновлении системных данных (см. /var/log/rhsm/rhsm.log")
        try:
            managercli.handle_exception("обновлении", e)
        except SystemExit, e:
            self.assertEquals(e.code, -1)

    def test_he_bad_certificate(self):
        e = connection.BadCertificateException("/road/to/nowhwere")
        try:
            managercli.handle_exception("huh", e)
        except SystemExit, e:
            self.assertEquals(e.code, -1)

    def test_he_remote_server_exception(self):
        e = connection.RemoteServerException(1984)
        try:
            managercli.handle_exception("huh", e)
        except SystemExit, e:
            self.assertEquals(e.code, -1)

    def test_he_network_exception(self):
        e = connection.NetworkException(1337)
        try:
            managercli.handle_exception("huh", e)
        except SystemExit, e:
            self.assertEquals(e.code, -1)

    def test_he_ssl_error(self):
        e = SSL.SSLError()
        try:
            managercli.handle_exception("huh", e)
        except SystemExit, e:
            self.assertEquals(e.code, -1)

    def test_he_ssl_wrong_host(self):
        e = SSL.Checker.WrongHost("expectedHost.example.com",
                                   "actualHost.example.com",
                                   "subjectAltName")
        try:
            managercli.handle_exception("huh", e)
        except SystemExit, e:
            self.assertEquals(e.code, -1)<|MERGE_RESOLUTION|>--- conflicted
+++ resolved
@@ -148,18 +148,6 @@
         self.assertEquals(proxy_password, self.cc.proxy_password)
 
 
-<<<<<<< HEAD
-class TestCliCommandServerurl(TestCliCommand):
-    @mock.patch.object(managercli, 'is_valid_server_info')
-    def test_main_server_url(self, valid_server_mock):
-        valid_server_mock.return_value = True
-        self._restore_stdout()
-        server_url = "https://subscription.rhn.redhat.com/subscription"
-        self.cc.main(["--serverurl", server_url])
-
-
-=======
->>>>>>> 33d9736e
 class TestCleanCommand(TestCliCommand):
     command_class = managercli.CleanCommand
 
