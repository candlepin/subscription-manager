/*
 * This file is part of Cockpit.
 *
 * Copyright (C) 2016 Red Hat, Inc.
 *
 * Cockpit is free software; you can redistribute it and/or modify it
 * under the terms of the GNU Lesser General Public License as published by
 * the Free Software Foundation; either version 2.1 of the License, or
 * (at your option) any later version.
 *
 * Cockpit is distributed in the hope that it will be useful, but
 * WITHOUT ANY WARRANTY; without even the implied warranty of
 * MERCHANTABILITY or FITNESS FOR A PARTICULAR PURPOSE. See the GNU
 * Lesser General Public License for more details.
 *
 * You should have received a copy of the GNU Lesser General Public License
 * along with Cockpit; If not, see <http://www.gnu.org/licenses/>.
 */

const cockpit = require("cockpit");
const _ = cockpit.gettext;

function createProxy(name) {
    let service = cockpit.dbus('com.redhat.RHSM1', {'superuser': 'require'});
    return service.proxy(`com.redhat.RHSM1.${name}`, `/com/redhat/RHSM1/${name}`);
}

// creates multiple services otherwise only readies one proxy at a time
const configService = createProxy('Config');
const registerServer = createProxy('RegisterServer');
const attachService = createProxy('Attach');
const entitlementService = createProxy('Entitlement');
const unregisterService = createProxy('Unregister');
const productsService = createProxy('Products');
const consumerService = createProxy('Consumer');
const syspurposeService = createProxy('Syspurpose');

const client = { };

const userLang = navigator.language || navigator.userLanguage;

cockpit.event_target(client);

client.subscriptionStatus = {
    status: undefined,
    products: [],
    consumedEntitlements: [],
    availableEntitlements: [],
    filterSubscriptions: "",
    error: undefined,
};

client.config = {
    loaded: false,
};

client.syspurposeStatus = {
    info : {
        "service_level_agreement" : null,
        "usage" : null,
        "role" : null,
        "addons" : null,
    },
    status : null,
};

client.insightsAvailable = false;

const RHSM_DEFAULTS = { // TODO get these from a d-bus service instead
    hostname: 'subscription.rhsm.redhat.com',
    port: '443',
    prefix: '/subscription',
    proxy_port: '3128',
};

// we trigger an event called "dataChanged" when the data has changed

function needRender() {
    let event = document.createEvent("Event");
    event.initEvent("dataChanged", false, false);
    client.dispatchEvent(event);
}

/* we trigger status update via dbus
 * if we don't get a timely reply, consider subscription-manager failure
 */

function parseProducts(text) {
    const products = JSON.parse(text);
    return products.map(function(product) {
        return {
            'productName': product[0],
            'productId': product[1],
            'version': product[2],
            'arch': product[3],
            'status': product[4],
            'starts': product[6],
            'ends': product[7]
        };
    });
}

function parseConsumedEntitlements(text) {
    const entitlements = JSON.parse(text);
    return entitlements.consumed.map(function(entitlement) {
        return entitlement;
    });
}

function parseAvailableEntitlements(text) {
    const entitlements = JSON.parse(text);
    return entitlements.available.map(function(entitlement) {
        return entitlement;
    });
}

// Error message produced by D-Bus API should be string containing
// regular JSON with following format:
// {"exception": "NameOfException", "message": "Some error message"}
// Only message should be reported to user.
function parseErrorMessage(error) {
    let err_msg;
    try {
        err_msg = JSON.parse(error).message;
    } catch (parse_err) {
        console.log('Error parsing D-Bus error message: ', parse_err.message);
        console.log('Returning original error message: ', error);
        err_msg = error;
    }
    return err_msg;
}

// Parse error severity
function parseErrorSeverity(error) {
    let severity;
    try {
        severity = JSON.parse(error).severity;
    } catch (parse_err) {
        console.log('Error parsing D-Bus error message: ', parse_err.message);
        console.log('Returning default error severity: error');
        severity = "error";
    }
    return severity;
}

/**
 * Method that calls a method on a dbus service proxy, only if it is available.
 *
 * If the service does not contain the provided method, we try to restart the rhsm service,
 * and if the restart is successful, we call the delegate method; otherwise, we fail gracefully.
 *
 * @param serviceProxy a dbus service proxy
 * @param methodName a method on the provided serviceProxy
 * @param delegateMethod the method that we delegate the actual call to dbus
 */
function safeDBusCall(serviceProxy, delegateMethod) {
    return serviceProxy.wait()
        .then(delegateMethod)
        .fail(ex => {
            console.debug(ex);
        });
}

<<<<<<< HEAD
let gettingProductDetails = false;
let getProductDetailsRequested = false;
function getInstalledProducts() {
    if (gettingProductDetails) {
        getProductDetailsRequested = true;
=======
let gettingDetails = false;
let getDetailsRequested = false;
function getSubscriptionDetails() {
    if (isRegistering) { return; }
    if (gettingDetails) {
        getDetailsRequested = true;
>>>>>>> 78a97076
        return;
    }
    getProductDetailsRequested = false;
    gettingProductDetails = true;
    safeDBusCall(productsService, () => {
        productsService.ListInstalledProducts('', {}, userLang) // FIXME: use proxy settings
        .then(result => {
            client.subscriptionStatus.products = parseProducts(result);
        })
        .catch(error => {
            client.subscriptionStatus.error = {
                                    'severity': parseErrorSeverity(error),
                                    'msg': parseErrorMessage(error)
                                };
        })
        .then(() => {
            gettingProductDetails = false;
            if (getProductDetailsRequested)
                getInstalledProducts();
            needRender();
        });
    });
}

let gettingConsumedEntilementDetails = false;
let getConsumedEntitlementDetailsRequested = false;
function getConsumedEntitlementDetails() {
    if(gettingConsumedEntilementDetails) {
        getConsumedEntitlementDetailsRequested = true;
        return;
    }
    getConsumedEntitlementDetailsRequested = false;
    gettingConsumedEntilementDetails = true;
    safeDBusCall(entitlementService, () => {
        console.debug("GetPools(consumed)");
        entitlementService.GetPools({pool_subsets: dbus_str('consumed')}, {}, userLang)
            .then(result => {
                client.subscriptionStatus.consumedEntitlements = parseConsumedEntitlements(result);
            })
            .catch(error => {
                console.debug(error);
                client.subscriptionStatus.error = {
                    'severity': parseErrorSeverity(error),
                    'msg': parseErrorMessage(error)
                };
            })
            .then(() => {
                gettingConsumedEntilementDetails = false;
                if (getConsumedEntitlementDetailsRequested) {
                    getConsumedEntitlementDetails();
                }
                needRender();
            });
    });
}

client.attachPool = function(poolId) {
    safeDBusCall(attachService, () => {
        attachService.PoolAttach([poolId], 1, {}, userLang)
            .then(result => {
                console.debug(result);
                needRender();
            })
            .catch(error => {
                console.debug(error);
            });
    });
};

client.removePool = function(serialId) {
    safeDBusCall(entitlementService, () => {
        let serial = serialId.toString();
        entitlementService.RemoveEntitlementsBySerials([serial], {}, userLang)
            .then(result => {
                console.debug(result);
                needRender();
            })
            .catch(error => {
                console.debug(error);
            });
    });
};

let gettingAvailableEntilementDetails = false;
let getAvailableEntitlementDetailsRequested = false;
function getAvailableEntitlementDetails(filter) {
    if(gettingAvailableEntilementDetails) {
        getAvailableEntitlementDetailsRequested = true;
        return;
    }
    getAvailableEntitlementDetailsRequested = false;
    gettingAvailableEntilementDetails = true;
    client.subscriptionStatus.filterSubscriptions = filter;
    safeDBusCall(entitlementService, () => {
        console.debug("Getpool() with filter: ", dbus_str(filter));
        entitlementService.GetPools(
            {
                pool_subsets: dbus_str('available'),
                matches: dbus_str(filter)
            },
            {},
            userLang
        )
            .then(result => {
                client.subscriptionStatus.availableEntitlements = parseAvailableEntitlements(result);
            })
            .catch(error => {
                console.debug(error);
                client.subscriptionStatus.error = {
                    'severity': parseErrorSeverity(error),
                    'msg': parseErrorMessage(error)
                };
            })
            .then(() => {
                gettingAvailableEntilementDetails = false;
                if (getAvailableEntitlementDetailsRequested) {
                    getAvailableEntitlementDetails(filter);
                }
                needRender();
            });
    });
}

client.getPools = getAvailableEntitlementDetails;

/* convenience function for specifying d-bus strings */
function dbus_str(value) {
    return {
        t: 's',
        v: value,
    };
}

client.closeRegisterDialog = false;
let isRegistering = false;

/* Overall flow is as follows:

Preconditions:
 - subscriptionDetails is populated with values from the config file
 - subscriptionDetails is then modified by UI interaction

1. connection_options is populated with default values
2. connection_options is updated by subscriptionDetails; if an option isn't specified, it remains the default.
3. if an option is different than what's in the config, we set the config option
 */
client.registerSystem = subscriptionDetails => {
    const dfd = cockpit.defer();
    // Note: when values are not specified we force use of default
    // values. Otherwise old and obsolete values from rhsm.conf could be used.
    const connection_options = {
        host: dbus_str(RHSM_DEFAULTS.hostname),
        port: dbus_str(RHSM_DEFAULTS.port),
        proxy_hostname: dbus_str(''),
        proxy_port: dbus_str(''),
        proxy_user: dbus_str(''),
        proxy_password: dbus_str(''),
        handler: dbus_str(RHSM_DEFAULTS.prefix),
    };

    if (subscriptionDetails.activation_keys && !subscriptionDetails.org) {
        const error = new Error("'Organization' is required when using activation keys...");
        dfd.reject(error);
        return dfd.promise();
    }

    if (subscriptionDetails.url !== 'default') {
        /*  parse url into host, port, handler; sorry about the ugly regex */
        const pattern = new RegExp(
            '^' +
            '(?:https?://)?' +              // protocol (optional)
            '(?:\\[([^\\]]+)\\])?' +        // ipv6 address (optional)
            '(?:([^/:]+))?' +               // hostname/ipv4 address (optional)
            '(?::(?=[0-9])([0-9]+))?' +     // port (optional)
            '(?:(/.+))?' +                  // path (optional)
            '$'
        );
        const match = pattern.exec(subscriptionDetails.server_url); // TODO handle failure
        const ipv6Address = match[1];
        const address = match[2];
        const port = match[3];
        const path = match[4];
        if (ipv6Address && address) {
            throw 'malformed server url; ipv6 address syntax and hostname are mutually exclusive';
        }
        if (ipv6Address) {
            connection_options.host = dbus_str(ipv6Address);
        }
        if (address) {
            connection_options.host = dbus_str(address);
        }
        if (port) {
            connection_options.port = dbus_str(port);
        }
        if (path) {
            connection_options.handler = dbus_str(path);
        }
    }

    // proxy is optional
    if (subscriptionDetails.proxy) {
        if (subscriptionDetails.proxy_server) {
            const pattern = new RegExp(
                '^' +
                '(?:\\[([^\\]]+)\\])?' +    // ipv6 address (optional)
                '(?:([^/:]+))?' +           // hostname/ipv4 address (optional)
                '(?::(?=[0-9])([0-9]+))?' + // port (optional)
                '$'
            );
            const match = pattern.exec(subscriptionDetails.proxy_server);
            const ipv6Address = match[1];
            const address = match[2];
            let port = match[3];
            if (ipv6Address && address) {
                throw 'malformed proxy url; ipv6 address syntax and hostname are mutually exclusive';
            }
            if (ipv6Address) {
                connection_options.proxy_hostname = dbus_str(ipv6Address);
            }
            if (address) {
                connection_options.proxy_hostname = dbus_str(address);
            }
            if (!port) {
                port = RHSM_DEFAULTS.proxy_port;
            }
            if (port) {
                connection_options.proxy_port = dbus_str(port);
            }
        }
        if (subscriptionDetails.proxy_user) {
            connection_options.proxy_user = dbus_str(subscriptionDetails.proxy_user);
        }
        if (subscriptionDetails.proxy_password) {
            connection_options.proxy_password = dbus_str(subscriptionDetails.proxy_password);
        }
    }

    console.debug('connection_options:', connection_options);
    isRegistering = true;

    registerServer.wait(() => {
        let registered = false;
        registerServer.Start(userLang)
            .then(socket => {
                console.debug('Opening private bus interface at ' + socket);
                const private_interface = cockpit.dbus(
                    null,
                        {
                            bus: 'none',
                            address: socket,
                            superuser: 'require'
                        }
                    );
                const registerService = private_interface.proxy(
                    'com.redhat.RHSM1.Register',
                    '/com/redhat/RHSM1/Register'
                );
                if (subscriptionDetails.activation_keys) {
                    console.debug('registering using activation key');
                    let result = registerService.call(
                        'RegisterWithActivationKeys',
                        [
                            subscriptionDetails.org,
                            subscriptionDetails.activation_keys.split(','),
                            {},
                            connection_options,
                            userLang
                        ]
                    );
                    registered = true;
                    return result;
                }
                else {
                    console.debug('registering using username and password');
                    let result = registerService.call(
                        'Register',
                        [
                            subscriptionDetails.org,
                            subscriptionDetails.user,
                            subscriptionDetails.password,
                            {},
                            connection_options,
                            userLang
                        ]
                    );
                    registered = true;
                    return result;
                }
            })
            .catch(error => {
                console.error('error registering', error);
                isRegistering = false;
                registered = false;
                dfd.reject(parseErrorMessage(error));
            })
            .then(() => {
                console.debug('stopping registration server');
                return registerServer.Stop(userLang);
            })
            .catch(error => {
                console.error('error stopping registration bus', error);
                isRegistering = false;
                dfd.reject(parseErrorMessage(error));
            })
            .then(() => {
                if (registered) {
                    // Dictionary (key: client.config / rhsm.conf options, value are
                    // attributes of connection_options) ... ('handler' and 'host' are different)
                    // Note: only options from [server] section are supported
                    let dict = {
                        'hostname': 'host',
                        'port': 'port',
                        'prefix': 'handler',
                        'proxy_hostname': 'proxy_hostname',
                        'proxy_port': 'proxy_port',
                        'proxy_user': 'proxy_user',
                        'proxy_password': 'proxy_password',
                    };
                    // for (let key in dict) {
                    Object.keys(dict).forEach(function (key) {
                        // Is config option in dialog different from  rhsm.conf
                        if (client.config[key] !== connection_options[dict[key]].v) {
                            console.debug('saving: server.' + key, connection_options[dict[key]]);
                            configService.Set('server.' + key, connection_options[dict[key]], userLang)
                                .catch(error => {
                                    console.error('unable to save server.' + key, error);
                                });
                        }
                    });

                    // When system is registered and config options are saved,
                    // then we can try to auto-attach
                    console.debug('auto-attaching');
                    if (connection_options.proxy_hostname.v) {
                        let proxy_options = {};
                        proxy_options.proxy_hostname = connection_options.proxy_hostname;
                        if (connection_options.proxy_port.v) {
                            // FIXME: change D-Bus implementation to be able to use string too
                            proxy_options.proxy_port = {
                                't': 'i',
                                'v': Number(connection_options.proxy_port.v)
                            };
                        }
                        if (connection_options.proxy_user.v) {
                            proxy_options.proxy_user = connection_options.proxy_user;
                        }
                        if (connection_options.proxy_password.v) {
                            proxy_options.proxy_password = connection_options.proxy_password;
                        }
                        return attachService.AutoAttach('', proxy_options, userLang)
                            .catch(error => {
                                console.error('error during auto-attach (using proxy)', error);
                                client.subscriptionStatus.error = {
                                    'severity': parseErrorSeverity(error),
                                    'msg': parseErrorMessage(error)
                                };
                                dfd.resolve();
                            });
                    } else {
                        return attachService.AutoAttach('', {}, userLang)
                            .catch(error => {
                                console.error('error during auto-attach', error);
                                client.subscriptionStatus.error = {
                                    'severity': parseErrorSeverity(error),
                                    'msg': parseErrorMessage(error)
                                };
                                dfd.resolve();
                            });
                    }
                }
            })
            .catch(error => {
                console.error('error during auto-attach', error);
                isRegistering = false;
                dfd.reject(parseErrorMessage(error));
            })
            .then(() => {
                console.debug('requesting update');
                client.closeRegisterDialog = true;
                isRegistering = false;
                requestSubscriptionStatusUpdate().always(() => {
                    dfd.resolve();
                });
                requestSyspurposeStatusUpdate().always(() => {
                    dfd.resolve();
                });
            });
    });
    return dfd.promise();
};

client.unregisterSystem = () => {
    client.subscriptionStatus.status = _("Unregistering");
    needRender();
    unregisterService.wait(() => {
        unregisterService.Unregister({}, userLang) // FIXME: use proxy settings
            .catch(error => {
                console.error('error unregistering system', error);
                client.subscriptionStatus.error = {
                                    'severity': parseErrorSeverity(error),
                                    'msg': parseErrorMessage(error)
                                };
            })
            .always(() => {
                console.debug('requesting update');
                requestSubscriptionStatusUpdate();
            });
    });
};

function statusUpdateFailed(reason) {
    console.warn("Subscription status update failed:", reason);
    client.subscriptionStatus.status = (reason && reason.problem) || "not-found";
    needRender();
}

/* request update via DBus
 * possible status values: https://github.com/candlepin/subscription-manager/blob/30c3b52320c3e73ebd7435b4fc8b0b6319985d19/src/rhsm_icon/rhsm_icon.c#L98
 * [ RHSM_VALID, RHSM_EXPIRED, RHSM_WARNING, RHN_CLASSIC, RHSM_PARTIALLY_VALID, RHSM_REGISTRATION_REQUIRED ]
 */
const subscriptionStatusValues = [
    'RHSM_VALID',
    'RHSM_EXPIRED',
    'RHSM_WARNING',
    'RHN_CLASSIC',
    'RHSM_PARTIALLY_VALID',
    'RHSM_REGISTRATION_REQUIRED'
];

function requestUpdate(callback) {
    return callback()
        .catch(ex => statusUpdateFailed(ex));
}

function requestSubscriptionStatusUpdate() {
    return client.getSubscriptionStatus()
        .catch(ex => statusUpdateFailed(ex));
}

function requestSyspurposeStatusUpdate() {
    return client.getSyspurposeStatus()
        .catch(ex => statusUpdateFailed(ex));
}

function requestSyspurposeUpdate() {
    return client.getSyspurpose()
        .catch(ex => statusUpdateFailed(ex));
}

/* get subscription summary */
client.getSubscriptionStatus = function() {
    let dfd = cockpit.defer();

    safeDBusCall(entitlementService, () => {
        entitlementService.GetStatus('', userLang)
        .then(result => {
            const status = JSON.parse(result);
            client.subscriptionStatus.status = status.status;
            dfd.resolve();
            if (client.closeRegisterDialog) {
                client.closeRegisterDialog = false;
            }
        })
        .catch(ex => {
            console.debug(ex);
            client.subscriptionStatus.status = _("Unknown");
        })
        .then(() => {
            getInstalledProducts();
        })
        .catch(ex => {
            console.debug(ex);
        })
        .then(() => {
            if (client.subscriptionStatus.status !== _("Unknown")) {
                getConsumedEntitlementDetails();
            }
        })
        .catch(ex => {
            console.debug(ex);
        })
        .then(() => {
            if (client.subscriptionStatus.status !== _("Unknown")) {
                getAvailableEntitlementDetails(client.subscriptionStatus.filterSubscriptions);
            }
        })
        .catch(ex => {
            console.debug(ex);
        });
    });
    return dfd.promise();
};

client.getSyspurposeStatus = () => {
    let dfd = cockpit.defer();
    if (isRegistering) { return dfd.promise(); }
    return safeDBusCall(syspurposeService, () => {
        syspurposeService.GetSyspurposeStatus()
        .then(result => {
            client.syspurposeStatus.status = result;
        })
        .catch(ex => {
                console.debug(ex);
                client.syspurposeStatus.status = null; // TODO: change to something meaningful
        })
        .then(needRender);
    });
};

client.getSyspurpose = function() {
    let dfd = cockpit.defer();

    safeDBusCall(syspurposeService, () => {
        syspurposeService.GetSyspurpose(userLang)
        .then(result => {
            client.syspurposeStatus.info = JSON.parse(result);
            dfd.resolve();
        })
        .catch(ex => {
            console.debug(ex);
            client.syspurposeStatus.info = 'Unknown'; // TODO: change to something meaningful
        })
        .then(needRender);
    });

    return dfd.promise();
};

client.readConfig = () => {
    return safeDBusCall(configService, () => {
        configService.GetAll(userLang).then(config => {
            const hostname = config.server.v.hostname;
            const port = config.server.v.port;
            const prefix = config.server.v.prefix;
            const proxyHostname = config.server.v.proxy_hostname;
            const proxyPort = config.server.v.proxy_port;
            const proxyUser = config.server.v.proxy_user;
            const proxyPassword = config.server.v.proxy_password;

            const usingDefaultUrl = (port === '443' &&
                hostname === RHSM_DEFAULTS.hostname &&
                port === RHSM_DEFAULTS.port &&
                prefix === RHSM_DEFAULTS.prefix
            );

            const maybePort = port === '443' ? '' : `:${port}`;
            const maybePrefix = prefix === '/subscription' ? '' : prefix;
            const hostnamePart = hostname.includes(':') ? `[${hostname}]`: hostname;
            const serverUrl = usingDefaultUrl ? '' : `${hostnamePart}${maybePort}${maybePrefix}`;
            const proxyHostnamePart = proxyHostname.includes(':') ? `[${proxyHostname}]` : proxyHostname;
            const usingProxy = proxyHostname !== '';
            const maybeProxyPort = proxyPort ? `:${proxyPort}`: '';
            const proxyServer = usingProxy ? `${proxyHostnamePart}${maybeProxyPort}`: '';

            // Note: we don't use camelCase, because we keep naming convention of rhsm.conf
            // Thus we can do some simplification of code
            Object.assign(client.config, {
                url: usingDefaultUrl ? 'default' : 'custom',
                hostname: hostname,
                port: port,
                prefix: prefix,
                server_url: serverUrl,
                proxy: usingProxy,
                proxy_server: proxyServer,
                proxy_hostname: proxyHostname,
                proxy_port: proxyPort,
                proxy_user: proxyUser,
                proxy_password: proxyPassword,
                loaded: true,
            });
            console.debug('loaded client config', client.config);
        });
    });
};

client.toArray = obj => {
        /*
        checks if object passed in is an iterable or not
        see https://developer.mozilla.org/en-US/docs/Web/JavaScript/Reference/Iteration_protocols
        for more info
         */
        if (obj == null) {
            return [];
        }
        if (typeof obj === 'string') {
            return [obj];
        }
        if (typeof obj[Symbol.iterator] === 'function' ) {
            return Array.from(obj);
        }
    };

const detectInsights = () => {
    return cockpit.spawn([ "which", "insights-client" ], { err: "ignore" }).then(
        () => client.insightsAvailable = true,
        () => client.insightsAvailable = false);
};

const updateConfig = () => {
    return client.readConfig().then(detectInsights).then(needRender);
};

client.setError = (severity, message) => {
    client.subscriptionStatus.error = {
        severity: severity,
        msg: message
    };
    needRender();
};

client.init = () => {
    /* we want to get notified if subscription status of the system changes */
    entitlementService.addEventListener("EntitlementChanged", requestSubscriptionStatusUpdate);
    productsService.addEventListener("InstalledProductsChanged", requestSubscriptionStatusUpdate);
    consumerService.addEventListener("ConsumerChanged", requestSubscriptionStatusUpdate);

    configService.addEventListener("ConfigChanged", updateConfig);
    syspurposeService.addEventListener("SyspurposeChanged", requestSyspurposeUpdate);

    // We want to get notified if syspurpose status of the system changes (when either the syspurpose.json changed,
    // or our subscriptions changed, or we registered/unregistered).
    syspurposeService.addEventListener("SyspurposeChanged", requestSyspurposeStatusUpdate);
    entitlementService.addEventListener("EntitlementChanged", requestSyspurposeStatusUpdate);
    consumerService.addEventListener("ConsumerChanged", requestSyspurposeStatusUpdate);

    // get initial status
    requestSubscriptionStatusUpdate();
    requestSyspurposeUpdate();
    requestSyspurposeStatusUpdate();
    // read config (async)
    configService.wait().then(updateConfig);
};

module.exports = client;<|MERGE_RESOLUTION|>--- conflicted
+++ resolved
@@ -47,6 +47,7 @@
     consumedEntitlements: [],
     availableEntitlements: [],
     filterSubscriptions: "",
+    page: "0",
     error: undefined,
 };
 
@@ -161,20 +162,11 @@
         });
 }
 
-<<<<<<< HEAD
 let gettingProductDetails = false;
 let getProductDetailsRequested = false;
 function getInstalledProducts() {
     if (gettingProductDetails) {
         getProductDetailsRequested = true;
-=======
-let gettingDetails = false;
-let getDetailsRequested = false;
-function getSubscriptionDetails() {
-    if (isRegistering) { return; }
-    if (gettingDetails) {
-        getDetailsRequested = true;
->>>>>>> 78a97076
         return;
     }
     getProductDetailsRequested = false;
@@ -260,7 +252,7 @@
 
 let gettingAvailableEntilementDetails = false;
 let getAvailableEntitlementDetailsRequested = false;
-function getAvailableEntitlementDetails(filter) {
+function getAvailableEntitlementDetails(filter, page) {
     if(gettingAvailableEntilementDetails) {
         getAvailableEntitlementDetailsRequested = true;
         return;
@@ -268,12 +260,15 @@
     getAvailableEntitlementDetailsRequested = false;
     gettingAvailableEntilementDetails = true;
     client.subscriptionStatus.filterSubscriptions = filter;
+    client.subscriptionStatus.page = page;
     safeDBusCall(entitlementService, () => {
         console.debug("Getpool() with filter: ", dbus_str(filter));
         entitlementService.GetPools(
             {
                 pool_subsets: dbus_str('available'),
-                matches: dbus_str(filter)
+                matches: dbus_str(filter),
+                page: dbus_str(page),
+                items_per_page: dbus_str("20")
             },
             {},
             userLang
@@ -291,7 +286,7 @@
             .then(() => {
                 gettingAvailableEntilementDetails = false;
                 if (getAvailableEntitlementDetailsRequested) {
-                    getAvailableEntitlementDetails(filter);
+                    getAvailableEntitlementDetails(filter, page);
                 }
                 needRender();
             });
@@ -309,7 +304,6 @@
 }
 
 client.closeRegisterDialog = false;
-let isRegistering = false;
 
 /* Overall flow is as follows:
 
@@ -413,7 +407,6 @@
     }
 
     console.debug('connection_options:', connection_options);
-    isRegistering = true;
 
     registerServer.wait(() => {
         let registered = false;
@@ -466,7 +459,6 @@
             })
             .catch(error => {
                 console.error('error registering', error);
-                isRegistering = false;
                 registered = false;
                 dfd.reject(parseErrorMessage(error));
             })
@@ -476,7 +468,6 @@
             })
             .catch(error => {
                 console.error('error stopping registration bus', error);
-                isRegistering = false;
                 dfd.reject(parseErrorMessage(error));
             })
             .then(() => {
@@ -548,17 +539,12 @@
             })
             .catch(error => {
                 console.error('error during auto-attach', error);
-                isRegistering = false;
                 dfd.reject(parseErrorMessage(error));
             })
             .then(() => {
                 console.debug('requesting update');
                 client.closeRegisterDialog = true;
-                isRegistering = false;
                 requestSubscriptionStatusUpdate().always(() => {
-                    dfd.resolve();
-                });
-                requestSyspurposeStatusUpdate().always(() => {
                     dfd.resolve();
                 });
             });
@@ -658,7 +644,10 @@
         })
         .then(() => {
             if (client.subscriptionStatus.status !== _("Unknown")) {
-                getAvailableEntitlementDetails(client.subscriptionStatus.filterSubscriptions);
+                getAvailableEntitlementDetails(
+                    client.subscriptionStatus.filterSubscriptions,
+                    client.subscriptionStatus.page
+                );
             }
         })
         .catch(ex => {
@@ -669,8 +658,6 @@
 };
 
 client.getSyspurposeStatus = () => {
-    let dfd = cockpit.defer();
-    if (isRegistering) { return dfd.promise(); }
     return safeDBusCall(syspurposeService, () => {
         syspurposeService.GetSyspurposeStatus()
         .then(result => {
