#!/usr/bin/env python

from __future__ import print_function, division, absolute_import

#
# Copyright (c) 2016 Red Hat, Inc.
#
# This software is licensed to you under the GNU General Public License,
# version 2 (GPLv2). There is NO WARRANTY for this software, express or
# implied, including the implied warranties of MERCHANTABILITY or FITNESS
# FOR A PARTICULAR PURPOSE. You should have received a copy of GPLv2
# along with this software; if not, see
# http://www.gnu.org/licenses/old-licenses/gpl-2.0.txt.
#
# Red Hat trademarks are not licensed under GPLv2. No permission is
# granted to use or replicate Red Hat trademarks that are incorporated
# in this software or its documentation.
#
import logging

# Init logging very early so we can log any issues that occur at import time
logging.basicConfig(level=logging.DEBUG, format="%(levelname)5s [%(name)s:%(lineno)s] %(message)s")
log = logging.getLogger('')
log.setLevel(logging.INFO)

import sys
from rhsmlib.dbus import service_wrapper
from rhsmlib.dbus import objects

if __name__ == "__main__":
    try:
        object_classes = [
            objects.ConfigDBusObject,
            objects.RegisterDBusObject,
            objects.AttachDBusObject,
            objects.ProductsDBusObject,
<<<<<<< HEAD
            objects.UnregisterDBusObject,
=======
            objects.EntitlementDBusObject,
>>>>>>> b23e5017
            objects.Main
        ]
        sys.exit(service_wrapper.main(sys.argv, object_classes=object_classes))
    except Exception:
        log.exception("DBus service startup failed")
else:
    # Importing this module would screw up the importer's logging configuration since
    # we're setting up logging very early in module scope to catch any log messages that
    # occur during the loading of the dependent modules.
    raise ImportError("This module is not meant to be imported")<|MERGE_RESOLUTION|>--- conflicted
+++ resolved
@@ -34,11 +34,8 @@
             objects.RegisterDBusObject,
             objects.AttachDBusObject,
             objects.ProductsDBusObject,
-<<<<<<< HEAD
             objects.UnregisterDBusObject,
-=======
             objects.EntitlementDBusObject,
->>>>>>> b23e5017
             objects.Main
         ]
         sys.exit(service_wrapper.main(sys.argv, object_classes=object_classes))
