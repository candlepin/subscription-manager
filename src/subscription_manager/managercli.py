--- conflicted
+++ resolved
@@ -67,11 +67,8 @@
 
 log = logging.getLogger(__name__)
 
-<<<<<<< HEAD
-from rhsmlib.services import config, attach, products, unregister
-=======
-from rhsmlib.services import config, attach, products, entitlement
->>>>>>> b23e5017
+from rhsmlib.services import config, attach, products, unregister, entitlement
+
 conf = config.Config(rhsm.config.initConfig())
 
 SM = "subscription-manager"
