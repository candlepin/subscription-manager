#
# Subscription manager command line utility.
#
# Copyright (c) 2010 Red Hat, Inc.
#
# This software is licensed to you under the GNU General Public License,
# version 2 (GPLv2). There is NO WARRANTY for this software, express or
# implied, including the implied warranties of MERCHANTABILITY or FITNESS
# FOR A PARTICULAR PURPOSE. You should have received a copy of GPLv2
# along with this software; if not, see
# http://www.gnu.org/licenses/old-licenses/gpl-2.0.txt.
#
# Red Hat trademarks are not licensed under GPLv2. No permission is
# granted to use or replicate Red Hat trademarks that are incorporated
# in this software or its documentation.
#

import os
import sys
import logging
import socket
import getpass
import dbus
import datetime
from time import strftime, strptime, localtime
from M2Crypto import X509
from M2Crypto import SSL

import gettext
from subscription_manager.cli import systemExit, CLI, AbstractCLICommand
from subscription_manager.jsonwrapper import PoolWrapper
_ = gettext.gettext

import rhsm.config
import rhsm.connection as connection

from subscription_manager.branding import get_branding
from subscription_manager.certlib import CertLib, ConsumerIdentity
from subscription_manager.repolib import RepoLib, RepoFile
from subscription_manager.certmgr import CertManager
from subscription_manager.cert_sorter import CertSorter
from subscription_manager.hwprobe import ClassicCheck
from subscription_manager.cache import ProfileManager, InstalledProductsManager
from subscription_manager import managerlib
from subscription_manager.facts import Facts
from subscription_manager.quantity import valid_quantity
from subscription_manager.release import ReleaseBackend
from subscription_manager.certdirectory import EntitlementDirectory, ProductDirectory
from subscription_manager.cert_sorter import FUTURE_SUBSCRIBED, SUBSCRIBED, \
        NOT_SUBSCRIBED, EXPIRED, PARTIALLY_SUBSCRIBED
from subscription_manager.utils import remove_scheme, parse_server_info, \
        ServerUrlParseError, parse_baseurl_info, format_baseurl, is_valid_server_info, \
        MissingCaCertException, get_client_versions, get_server_versions, \
        restart_virt_who, get_terminal_width

log = logging.getLogger('rhsm-app.' + __name__)
cfg = rhsm.config.initConfig()

NOT_REGISTERED = _("This system is not yet registered. Try 'subscription-manager register --help' for more information.")
LIBRARY_ENV_NAME = "library"

# Translates the cert sorter status constants:
STATUS_MAP = {
        FUTURE_SUBSCRIBED: _("Future Subscription"),
        SUBSCRIBED: _("Subscribed"),
        NOT_SUBSCRIBED: _("Not Subscribed"),
        EXPIRED: _("Expired"),
        PARTIALLY_SUBSCRIBED: _("Partially Subscribed")
}

INSTALLED_PRODUCT_STATUS = \
    _("Product Name:         \t%s") + "\n" + \
    _("Product ID:           \t%s") + "\n" + \
    _("Version:              \t%s") + "\n" + \
    _("Arch:                 \t%s") + "\n" + \
    _("Status:               \t%s") + "\n" + \
    _("Starts:               \t%s") + "\n" + \
    _("Ends:                 \t%s") + "\n"

AVAILABLE_SUBS_LIST = \
    _("Subscription Name:    \t%s") + "\n" + \
    _("SKU:                  \t%s") + "\n" + \
    _("Pool Id:              \t%s") + "\n" + \
    _("Quantity:             \t%s") + "\n" + \
    _("Service Level:        \t%s") + "\n" + \
    _("Service Type:         \t%s") + "\n" + \
    _("Multi-Entitlement:    \t%s") + "\n" + \
    _("Ends:                 \t%s") + "\n" + \
    _("System Type:          \t%s") + "\n"

REPOS_LIST = \
    _("Repo Id:              \t%s") + "\n" + \
    _("Repo Name:            \t%s") + "\n" + \
    _("Repo Url:             \t%s") + "\n" + \
    _("Enabled:              \t%s") + "\n"

PRODUCT_STATUS = \
    _("Product Name:         \t%s") + "\n" + \
    _("Status:               \t%s") + "\n"

ENVIRONMENT_LIST = \
    _("Name:                 \t%s") + "\n" + \
    _("Description:          \t%s") + "\n"


def handle_exception(msg, ex):

    # On Python 2.4 and earlier, sys.exit triggers a SystemExit exception,
    # which can land us into this block of code. We do not want to handle
    # this or print any messages as the caller would already have done so,
    # so just re-throw and let Python have at it.
    if isinstance(ex, SystemExit):
        raise ex

    log.error(msg)
    log.exception(ex)
    if isinstance(ex, socket.error):
        print _("Network error, unable to connect to server.")
        print _("Please see /var/log/rhsm/rhsm.log for more information.")
        sys.exit(-1)
    elif isinstance(ex, connection.NetworkException):
        # NOTE: yes this looks a lot like the socket error, but I think these
        # were actually intended to display slightly different messages:
        print _("Network error. Please check the connection details, or see /var/log/rhsm/rhsm.log for more information.")
        sys.exit(-1)
    elif isinstance(ex, connection.RemoteServerException):
        # This is what happens when there's an issue with the server on the other side of the wire
        print _("Remote server error. Please check the connection details, or see /var/log/rhsm/rhsm.log for more information.")
        sys.exit(-1)
    elif isinstance(ex, connection.RestlibException):
        print ex.msg
        sys.exit(-1)
    elif isinstance(ex, SSL.Checker.WrongHost):
        print str(ex)
        sys.exit(-1)
    elif isinstance(ex, connection.BadCertificateException):
        print _("Bad CA certificate: %s") % ex.cert_path
        sys.exit(-1)
    else:
        systemExit(-1, ex)


def autosubscribe(cp, consumer_uuid, service_level=None):
    """
    This is a wrapper for bind/bindByProduct. Eventually, we will exclusively
    use bind, but for now, we support both.
    """
    if service_level:
        cp.updateConsumer(consumer_uuid, service_level=service_level)
        print(_("Service level set to: %s") % service_level)

    try:
        cp.bind(consumer_uuid)  # new style

    except Exception, e:
        log.warning("Error during auto-attach.")
        log.exception(e)


def show_autosubscribe_output():
    installed_status = managerlib.getInstalledProductStatus(ProductDirectory(),
            EntitlementDirectory())

    log.info("Attempted to auto-attach/heal the system.")
    print _("Installed Product Current Status:")
    subscribed = False
    for prod_status in installed_status:
        subscribed = subscribed or prod_status[4] == SUBSCRIBED
        status = STATUS_MAP[prod_status[4]]
        print (PRODUCT_STATUS % (prod_status[0], status))
    return subscribed


class CliCommand(AbstractCLICommand):
    """ Base class for all sub-commands. """

    def __init__(self, name="cli", shortdesc=None, primary=False, ent_dir=None,
                 prod_dir=None):
        AbstractCLICommand.__init__(self, name=name, shortdesc=shortdesc, primary=primary)

        self._add_common_options()

        self.server_url = None

        self.proxy_url = None
        self.proxy_hostname = None
        self.proxy_port = None

        self.entitlement_dir = ent_dir or EntitlementDirectory()
        self.product_dir = prod_dir or ProductDirectory()

        self.client_versions = self._default_client_version()
        self.server_versions = self._default_server_version()

    def _request_validity_check(self):
        try:
            bus = dbus.SystemBus()
            validity_obj = bus.get_object('com.redhat.SubscriptionManager',
                              '/EntitlementStatus')
            validity_iface = dbus.Interface(validity_obj,
                                dbus_interface='com.redhat.SubscriptionManager.EntitlementStatus')
        except dbus.DBusException:
            # we can't connect to dbus. it's not running, likely from a minimal
            # install. we can't do anything here, so just ignore it.
            return

        try:
            validity_iface.check_status()
        except dbus.DBusException:
            # the call timed out, or something similar. we don't really care
            # about a timely reply or what the result might be, we just want
            # the method to run. So we can safely ignore this.
            pass

    def _add_url_options(self):
        """ Add options that allow the setting of the server URL."""
        self.parser.add_option("--serverurl", dest="server_url",
                               default=None, help=_("server url in the form of https://hostname:443/prefix"))

    def _add_common_options(self):
        """ Add options that apply to all sub-commands. """
        self.parser.add_option("--proxy", dest="proxy_url",
                               default=None, help=_("proxy url in the form of proxy_hostname:proxy_port"))
        self.parser.add_option("--proxyuser", dest="proxy_user",
                                default=None, help=_("user for http proxy with basic authentication"))
        self.parser.add_option("--proxypassword", dest="proxy_password",
                                default=None, help=_("password for http proxy with basic authentication"))

    def _do_command(self):
        pass

    def assert_should_be_registered(self):
        if not self.is_registered():
            print(NOT_REGISTERED)
            sys.exit(-1)

    def is_registered(self):
        return ConsumerIdentity.existsAndValid()

    def require_connection(self):
        return True

    def _default_client_version(self):
        return {"subscription-manager": _("Unknown"),
                "python-rhsm": _("Unknown")}

    def _default_server_version(self):
        return {"candlepin": _("Unknown"),
                "server-type": _("Unknown")}

    def log_client_version(self):
        self.client_versions = get_client_versions()
        log.info("Client Versions: %s " % get_client_versions())

    def log_server_version(self):
        # can't check the server version without a connection
        # and valid registration
        if not self.require_connection():
            return

        # get_server_versions needs to handle any exceptions
        # and return the server dict
        self.server_versions = get_server_versions(self.no_auth_cp)
        log.info("Server Versions: %s " % get_server_versions(self.no_auth_cp))

    # note, depending on that args, we could get a full
    # fledged uep, a basic auth uep, or an unauthenticate uep
    def _get_UEP(self,
                host=None,
                ssl_port=None,
                handler=None,
                cert_file=None,
                key_file=None,
                proxy_hostname_arg=None,
                proxy_port_arg=None,
                proxy_user_arg=None,
                proxy_password_arg=None,
                username=None,
                password=None):

        # populate with config setttings if not specified
        server_hostname = host or cfg.get('server', 'hostname')
        server_port = ssl_port or cfg.get('server', 'port')
        if server_port:
            server_port = connection.safe_int(server_port)
        server_prefix = handler or cfg.get('server', 'prefix')

        # Note: username/password have no defaults, other than
        # None

        # touch ugly, but removes some duplicate args all over the place,
        # also let's us override cfg values from the cli
        proxy_hostname = proxy_hostname_arg or self.proxy_hostname or remove_scheme(cfg.get('server', 'proxy_hostname'))

        proxy_port = proxy_port_arg or self.proxy_port or cfg.get('server', 'proxy_port')

        proxy_user = proxy_user_arg or self.proxy_user or cfg.get('server', 'proxy_user')

        proxy_password = proxy_password_arg or self.proxy_password or cfg.get('server', 'proxy_password')

        # pass in all args, to make sure we don't rely on connections
        # defautls pulled from config at class inst time
        cp = connection.UEPConnection(host=server_hostname,
                                      ssl_port=server_port,
                                      handler=server_prefix,
                                      cert_file=cert_file, key_file=key_file,
                                      proxy_hostname=proxy_hostname,
                                      proxy_port=proxy_port,
                                      proxy_user=proxy_user,
                                      proxy_password=proxy_password,
                                      username=username,
                                      password=password)
        return cp

    def main(self, args=None):

        # In testing we sometimes specify args, otherwise use the default:
        if not args:
            args = sys.argv[1:]

        (self.options, self.args) = self.parser.parse_args(args)

        # we dont need argv[0] in this list...
        self.args = self.args[1:]
        # check for unparsed arguments
        if self.args:
            for arg in self.args:
                print _("cannot parse argument: %s") % arg
            sys.exit(-1)

        # set proxy before we try to connect to server
        self.proxy_hostname = remove_scheme(cfg.get('server', 'proxy_hostname'))
        self.proxy_port = cfg.get('server', 'proxy_port')
        self.proxy_user = cfg.get('server', 'proxy_user')
        self.proxy_password = cfg.get('server', 'proxy_password')

        if hasattr(self.options, "server_url") and self.options.server_url:
            try:
                (self.server_hostname,
                 self.server_port,
                 self.server_prefix) = parse_server_info(self.options.server_url)
            except ServerUrlParseError, e:
                print _("Error parsing serverurl: %s" % e.msg)
                sys.exit(-1)

            # this trys to actually connect to the server and ping it
            try:
                if not is_valid_server_info(self.server_hostname,
                                            self.server_port,
                                            self.server_prefix):
                    print _("Unable to reach the server at %s:%s%s" %
                            (self.server_hostname,
                             self.server_port,
                             self.server_prefix))
                    sys.exit(-1)
            except MissingCaCertException:
                print _("Error: CA certificate for subscription service has not been installed.")
                sys.exit(-1)

            cfg.set("server", "hostname", self.server_hostname)
            cfg.set("server", "port", self.server_port)
            cfg.set("server", "prefix", self.server_prefix)

            # seems like cfg.save() could raise any wide variety of
            # exceptions
            cfg.save()

        if hasattr(self.options, "base_url") and self.options.base_url:
            try:
                (baseurl_server_hostname,
                 baseurl_server_port,
                 baseurl_server_prefix) = parse_baseurl_info(self.options.base_url)
            except ServerUrlParseError, e:
                print _("Error parsing baseurl: %s" % e.msg)
                sys.exit(-1)

            cfg.set("rhsm", "baseurl", format_baseurl(baseurl_server_hostname,
                                                      baseurl_server_port,
                                                      baseurl_server_prefix))
            cfg.save()

        # support foo.example.com:3128 format
        if hasattr(self.options, "proxy_url") and self.options.proxy_url:
            parts = remove_scheme(self.options.proxy_url).split(':')
            self.proxy_hostname = parts[0]
            # no ':'
            if len(parts) > 1:
                self.proxy_port = parts[1]
            else:
                # if no port specified, use the one from the config, or fallback to the default
                self.proxy_port = cfg.get('server', 'proxy_port') or rhsm.config.DEFAULT_PROXY_PORT

        if hasattr(self.options, "proxy_user") and self.options.proxy_user:
            self.proxy_user = self.options.proxy_user
        if hasattr(self.options, "proxy_password") and self.options.proxy_password:
            self.proxy_password = self.options.proxy_password

        # Create a connection using the default configuration:
        cert_file = ConsumerIdentity.certpath()
        key_file = ConsumerIdentity.keypath()

        self.log_client_version()

        if self.require_connection():
            # make sure we pass in the new server info, otherwise we
            # we use the defaults from connection module init
            # we've set self.proxy* here, so we'll use them if they
            # are set
            self.cp = self._get_UEP(cert_file=cert_file,
                                    key_file=key_file)

            # no auth cp for get / (resources) and
            # get /status (status and versions)
            self.no_auth_cp = self._get_UEP()
            self.log_server_version()

            self.certlib = CertLib(uep=self.cp)

        else:
            self.cp = None

        # do the work, catch most common errors here:
        try:
            return_code = self._do_command()
            if return_code is not None:
                return return_code
        except X509.X509Error, e:
            log.error(e)
            print _('System certificates corrupted. Please reregister.')


class UserPassCommand(CliCommand):

    """
    Abstract class for commands that require a username and password
    """

    def __init__(self, name, shortdesc=None, primary=False, ent_dir=None,
                 prod_dir=None):
        super(UserPassCommand, self).__init__(name, shortdesc, primary, ent_dir,
                                              prod_dir)
        self._username = None
        self._password = None

        self.parser.add_option("--username", dest="username",
                               help=_("username to use when authorizing against the server"))
        self.parser.add_option("--password", dest="password",
                               help=_("password to use when authorizing against the server"))

    @staticmethod
    def _get_username_and_password(username, password):
        """
        Safely get a username and password from the tty, without echoing.
        if either username or password are provided as arguments, they will
        not be prompted for.
        """

        if not username:
            while not username:
                username = raw_input(_("Username: "))
        if not password:
            while not password:
                password = getpass.getpass(_("Password: "))

        return (username, password)

    # lazy load the username and password, prompting for them if they weren't
    # given as options. this lets us not prompt if another option fails,
    # or we don't need them.
    @property
    def username(self):
        if not self._username:
            (self._username, self._password) = self._get_username_and_password(
                    self.options.username, self.options.password)
        return self._username

    @property
    def password(self):
        if not self._password:
            (self._username, self._password) = self._get_username_and_password(
                    self.options.username, self.options.password)
        return self._password


class CleanCommand(CliCommand):
    def __init__(self, ent_dir=None, prod_dir=None):
        shortdesc = _("Remove all local system and subscription data without affecting the server")

        super(CleanCommand, self).__init__("clean", shortdesc, False, ent_dir,
                                           prod_dir)

    def _add_common_options(self):
        # remove these options as per bz #664581
        return

    def _do_command(self):
        managerlib.clean_all_data(False)
        print (_("All local data removed"))

        self._request_validity_check()

        # We have new credentials, restart virt-who
        restart_virt_who()

    def require_connection(self):
        return False


class RefreshCommand(CliCommand):
    def __init__(self, ent_dir=None, prod_dir=None):
        shortdesc = _("Pull the latest subscription data from the server")

        super(RefreshCommand, self).__init__("refresh", shortdesc, True,
                                             ent_dir, prod_dir)

    def _do_command(self):
        check_registration()
        try:
            self.certlib.update()
            log.info("Refreshed local data")
            print (_("All local data refreshed"))
        except connection.RestlibException, re:
            log.error(re)
            systemExit(-1, re.msg)
        except Exception, e:
            handle_exception(_("Unable to perform refresh due to the following exception: %s") % e, e)

        self._request_validity_check()


class IdentityCommand(UserPassCommand):
    def __init__(self, ent_dir=None, prod_dir=None):
        shortdesc = _("Display the identity certificate for this system or " \
                      "request a new one")

        super(IdentityCommand, self).__init__("identity", shortdesc, False,
                                              ent_dir, prod_dir)

        self.parser.add_option("--regenerate", action='store_true',
                               help=_("request a new certificate be generated"))
        self.parser.add_option("--force", action='store_true',
                               help=_("force certificate regeneration (requires username and password)"))

    def _validate_options(self):
        self.assert_should_be_registered()
        if self.options.force and not self.options.regenerate:
            print(_("--force can only be used with --regenerate"))
            sys.exit(-1)
        if (self.options.username or self.options.password) and \
                not self.options.force:
            print(_("--username and --password can only be used with --force"))
            sys.exit(-1)

    def _do_command(self):
        # check for Classic before doing anything else
        if ClassicCheck().is_registered_with_classic():
            if ConsumerIdentity.existsAndValid():
                print _("server type: %s") % get_branding().REGISTERED_TO_BOTH_SUMMARY
            else:
                # no need to continue if user is only registered to Classic
                print _("server type: %s") % get_branding().REGISTERED_TO_OTHER_SUMMARY
                return

        try:
            consumer = check_registration()
            self._validate_options()
            consumerid = consumer['uuid']
            consumer_name = consumer['consumer_name']
            if not self.options.regenerate:
                owner = self.cp.getOwner(consumerid)
                ownername = owner['displayName']
                ownerid = owner['key']
                print _('Current identity is: %s') % consumerid
                print _('name: %s') % consumer_name
                print _('org name: %s') % ownername
                print _('org id: %s') % ownerid
            else:
                if self.options.force:
                    # get an UEP with basic auth
                    self.cp = self._get_UEP(username=self.username,
                                            password=self.password)
                consumer = self.cp.regenIdCertificate(consumerid)
                managerlib.persist_consumer_cert(consumer)
                print _("Identity certificate has been regenerated.")

                log.info("Successfully generated a new identity from server.")
        except connection.RestlibException, re:
            log.exception(re)
            log.error(u"Error: Unable to generate a new identity for the system: %s" % re)
            systemExit(-1, re.msg)
        except Exception, e:
            handle_exception(_("Error: Unable to generate a new identity for the system"), e)


class OwnersCommand(UserPassCommand):

    def __init__(self, ent_dir=None, prod_dir=None):
        shortdesc = _("Display the organizations against which a user can register a system")

        super(OwnersCommand, self).__init__("orgs", shortdesc, False, ent_dir,
                                            prod_dir)

        self._add_url_options()

    def _do_command(self):

        try:
            # get a UEP
            self.cp = self._get_UEP(username=self.username,
                                    password=self.password)
            owners = self.cp.getOwnerList(self.username)
            log.info("Successfully retrieved org list from server.")
            if len(owners):
                print("+-------------------------------------------+")
                print("          %s %s" % (self.username, _("Organizations")))
                print("+-------------------------------------------+")
                print("")
                for owner in owners:
                    print("%s: \t%s" % (_("Name"), owner['displayName']))
                    print("%s: \t%s" % (_("Key"), owner['key']))
                    print("")
            else:
                print(_("%s cannot register to any organizations.") % self.username)

        except connection.RestlibException, re:
            log.exception(re)
            log.error(u"Error: Unable to retrieve org list from server: %s" % re)
            systemExit(-1, re.msg)
        except Exception, e:
            handle_exception(_("Error: Unable to retrieve org list from server"), e)


class EnvironmentsCommand(UserPassCommand):

    def __init__(self, ent_dir=None, prod_dir=None):
        shortdesc = _("Display the environments available for a user")

        super(EnvironmentsCommand, self).__init__("environments", shortdesc,
                                                  False, ent_dir, prod_dir)

        self._add_url_options()
        self.parser.add_option("--org", dest="org",
                               help=_("specify organization for environment list"))

    def _validate_options(self):
        if not self.options.org:
            print(_("Error: This command requires that you specify an organization with --org"))
            sys.exit(-1)

    def _get_enviornments(self, org):
        raw_environments = self.cp.getEnvironmentList(org)
        environments = []
        # Remove the library environemnt
        for env in raw_environments:
            if env['name'].lower() != LIBRARY_ENV_NAME.lower():
                environments.append(env)
        return environments

    def _do_command(self):
        self._validate_options()
        try:

            self.cp = self._get_UEP(username=self.username,
                                    password=self.password)
            if self.cp.supports_resource('environments'):
                environments = self._get_enviornments(self.options.org)

                if len(environments):
                    print("+-------------------------------------------+")
                    print("          %s" % (_("Environments")))
                    print("+-------------------------------------------+")
                    for env in environments:
                        print ENVIRONMENT_LIST % (env['name'],
                            env['description'])
                else:
                    print _("Error: This org does not have environments.")
            else:
                print _("Error: Server does not support environments.")

            log.info("Successfully retrieved environment list from server.")
        except connection.RestlibException, re:
            log.exception(re)
            log.error(u"Error: Unable to retrieve environment list from server: %s" % re)
            systemExit(-1, re.msg)
        except Exception, e:
            handle_exception(_("Error: Unable to retrieve environment list from server"), e)


class ServiceLevelCommand(UserPassCommand):

    def __init__(self, ent_dir=None, prod_dir=None):
        self.consumerIdentity = ConsumerIdentity

        shortdesc = _("Manage service levels for this system")

        super(ServiceLevelCommand, self).__init__("service-level", shortdesc,
                                                  False, ent_dir, prod_dir)

        self._add_url_options()
        self.parser.add_option("--show", dest="show", action='store_true',
                help=_("show this system's current service level"))

        self.parser.add_option("--org", dest="org",
                help=_("specify org for service level list"))
        self.parser.add_option("--list", dest="list", action='store_true',
                help=_("list all service levels available"))
        self.parser.add_option("--set", dest="service_level",
                               help=_("service level to apply to this system"))
        self.parser.add_option("--unset", dest="unset",
                               action='store_true',
                               help=_("unset the service level for this system"))

    def _set_service_level(self, service_level):
        consumer_uuid = self.consumerIdentity.read().getConsumerId()
        consumer = self.cp.getConsumer(consumer_uuid)
        if 'serviceLevel' not in consumer:
            systemExit(-1, _("Error: The service-level command is not supported "
                             "by the server."))
        self.cp.updateConsumer(consumer_uuid, service_level=service_level)

    def _validate_options(self):

        if self.options.service_level:
            self.options.service_level = self.options.service_level.strip()

        # Assume --show if run with no args:
        if not self.options.list and \
           not self.options.show and \
           not self.options.service_level and \
           not self.options.service_level == "" and \
           not self.options.unset:
            self.options.show = True

        if self.options.org and \
           not self.options.list:
            print(_("Error: --org is only supported with the --list option"))
            sys.exit(-1)

        if not self.consumerIdentity.existsAndValid():
            if self.options.list:
                if not (self.options.username and self.options.password):
                    print(_("Error: you must register or specify --username and --password to list service levels"))
                    sys.exit(-1)
                if not self.options.org:
                    print(_("Error: you must register or specify --org."))
                    sys.exit(-1)
            else:
                print(NOT_REGISTERED)
                sys.exit(-1)

    def _do_command(self):
        self._validate_options()
        try:
            # If we have a username/password, we're going to use that, otherwise
            # we'll use the identity certificate. We already know one or the other
            # exists:
            if self.options.username and self.options.password:
                self.cp = self._get_UEP(username=self.username,
                                        password=self.password)
            else:
                cert_file = self.consumerIdentity.certpath()
                key_file = self.consumerIdentity.keypath()

                # get an UEP as consumer
                self.cp = self._get_UEP(cert_file=cert_file,
                                        key_file=key_file)

            if self.options.unset:
                self.unset_service_level()

            if self.options.service_level is not None:
                self.set_service_level(self.options.service_level)

            if self.options.show:
                self.show_service_level()

            if self.options.list:
                self.list_service_levels()

        except connection.RestlibException, re:
            log.exception(re)
            log.error(u"Error: Unable to retrieve service levels: %s" % re)
            systemExit(-1, re.msg)
        except Exception, e:
            handle_exception(_("Error: Unable to retrieve service levels."), e)

    def set_service_level(self, service_level):
        if service_level == "":
            self.unset_service_level()
        else:
            self._set_service_level(service_level)
            print(_("Service level set to: %s") % service_level)

    def unset_service_level(self):
        self._set_service_level("")
        print _("Service level preference has been unset")

    def show_service_level(self):
        consumer_uuid = self.consumerIdentity.read().getConsumerId()
        consumer = self.cp.getConsumer(consumer_uuid)
        if 'serviceLevel' not in consumer:
            systemExit(-1, _("Error: The service-level command is not supported by "
                             "the server."))
        service_level = consumer['serviceLevel'] or ""
        if service_level:
            print(_("Current service level: %s") % service_level)
        else:
            print _("Service level preference not set")

    def list_service_levels(self):
        not_supported = _("Error: The service-level command is not supported by "
                          "the server.")

        org_key = self.options.org
        if not org_key:
            consumer_uuid = self.consumerIdentity.read().getConsumerId()
            org_key = self.cp.getOwner(consumer_uuid)['key']

        try:
            slas = self.cp.getServiceLevelList(org_key)
            if len(slas):
                print("+-------------------------------------------+")
                print("               %s" % (_("Available Service Levels")))
                print("+-------------------------------------------+")
                for sla in slas:
                    print sla
            else:
                print _("This org does not have any subscriptions with service levels.")
        except connection.RemoteServerException, e:
            systemExit(-1, not_supported)
        except connection.RestlibException, e:
            if e.code == 404 and\
                e.msg.find('/servicelevels') > 0:
                systemExit(-1, not_supported)
            else:
                raise e


class RegisterCommand(UserPassCommand):
    def __init__(self, ent_dir=None, prod_dir=None):
        shortdesc = get_branding().CLI_REGISTER
        self.consumerIdentity = ConsumerIdentity

        super(RegisterCommand, self).__init__("register", shortdesc, True,
                                              ent_dir, prod_dir)

        self._add_url_options()
        self.parser.add_option("--baseurl", dest="base_url",
                              default=None, help=_("base url for content in form of https://hostname:443/prefix"))
        self.parser.add_option("--type", dest="consumertype", default="system", metavar="UNITTYPE",
                               help=_("the type of unit to register, defaults to system"))
        self.parser.add_option("--name", dest="consumername", metavar="SYSTEMNAME",
                               help=_("name of the system to register, defaults to the hostname"))
        self.parser.add_option("--consumerid", dest="consumerid", metavar="SYSTEMID",
                               help=_("the existing system data is pulled from the server"))
        self.parser.add_option("--org", dest="org",
                               help=_("register to one of multiple organizations for the user"))
        self.parser.add_option("--environment", dest="environment",
                               help=_("register to a specific environment in the destination org"))
        self.parser.add_option("--release", dest="release",
                               help=_("set a release version"))
        self.parser.add_option("--autosubscribe", action='store_true',
                               help=_("Deprecated, see --auto-attach"))
        self.parser.add_option("--auto-attach", action='store_true', dest="autoattach",
                               help=_("automatically attach this system to\
                                     compatible subscriptions."))
        self.parser.add_option("--force", action='store_true',
                               help=_("register the system even if it is already registered"))
        self.parser.add_option("--activationkey", action='append', dest="activation_keys",
                               help=_("activation key to use for registration (can be specified more than once)"))
        self.parser.add_option("--servicelevel", dest="service_level",
                               help=_("system preference used when subscribing automatically"))

        self.facts = Facts(ent_dir=self.entitlement_dir,
                           prod_dir=self.product_dir)
        self.installed_mgr = InstalledProductsManager()

    def _validate_options(self):
        self.autoattach = self.options.autosubscribe or self.options.autoattach
        if self.consumerIdentity.exists() and not self.options.force:
            print(_("This system is already registered. Use --force to override"))
            sys.exit(1)
        elif (self.options.consumername == ''):
            print(_("Error: system name can not be empty."))
            sys.exit(-1)
        elif (self.options.username and self.options.activation_keys):
            print(_("Error: Activation keys do not require user credentials."))
            sys.exit(-1)
        elif (self.options.consumerid and self.options.activation_keys):
            print(_("Error: Activation keys can not be used with previously registered ids."))
            sys.exit(-1)
        elif (self.options.environment and self.options.activation_keys):
            print(_("Error: Activation keys do not allow environments to be specified."))
            sys.exit(-1)
        elif (self.autoattach and self.options.activation_keys):
            print(_("Error: Activation keys cannot be used with --auto-attach."))
            sys.exit(-1)
        #746259: Don't allow the user to pass in an empty string as an activation key
        elif (self.options.activation_keys and '' in self.options.activation_keys):
            print(_("Error: Must specify an activation key"))
            sys.exit(-1)
        elif (self.options.service_level and not self.autoattach):
            print(_("Error: Must use --auto-attach with --servicelevel."))
            sys.exit(-1)
        elif (self.options.activation_keys and not self.options.org):
            print(_("Error: Must provide --org with activation keys."))
            sys.exit(-1)

    def _do_command(self):
        """
        Executes the command.
        """

        self.log_client_version()

        # Always warn the user if registered to old RHN/Spacewalk
        if ClassicCheck().is_registered_with_classic():
            print(get_branding().REGISTERED_TO_OTHER_WARNING)

        self._validate_options()

        # Set consumer's name to hostname by default:
        consumername = self.options.consumername
        if consumername == None:
            consumername = socket.gethostname()

        if ConsumerIdentity.exists() and self.options.force:
            # First let's try to un-register previous consumer. This may fail
            # if consumer has already been deleted so we will continue even if
            # errors are encountered.
            if ConsumerIdentity.existsAndValid():
                old_uuid = ConsumerIdentity.read().getConsumerId()
                try:
                    managerlib.unregister(self.cp, old_uuid)
                    log.info("--force specified, un-registered old consumer: %s" % old_uuid)
                    print(_("The system with UUID %s has been unregistered") % old_uuid)
                except Exception, e:
                    log.error("Unable to un-register consumer: %s" % old_uuid)
                    log.exception(e)

        # Proceed with new registration:
        try:
            if not self.options.activation_keys:
                admin_cp = self._get_UEP(username=self.username,
                                         password=self.password)
            else:
                admin_cp = self._get_UEP()

            if self.options.consumerid:
                #TODO remove the username/password
                log.info("Registering as existing consumer: %s" %
                        self.options.consumerid)
                consumer = admin_cp.getConsumer(self.options.consumerid,
                        self.username, self.password)
            else:
                owner_key = self._determine_owner_key(admin_cp)

                environment_id = self._get_environment_id(admin_cp, owner_key,
                        self.options.environment)

                consumer = admin_cp.registerConsumer(name=consumername,
                     type=self.options.consumertype, facts=self.facts.get_facts(),
                     owner=owner_key, environment=environment_id,
                     keys=self.options.activation_keys,
                     installed_products=self.installed_mgr.format_for_server())

        except connection.RestlibException, re:
            log.exception(re)
            systemExit(-1, re.msg)
        except Exception, e:
            handle_exception(_("Error during registration: %s") % e, e)

        consumer_info = self._persist_identity_cert(consumer)

        # We have new credentials, restart virt-who
        restart_virt_who()

        print (_("The system has been registered with id: %s ")) % (consumer_info["uuid"])

        cert_file = ConsumerIdentity.certpath()
        key_file = ConsumerIdentity.keypath()

        # get a new UEP as the consumer
        self.cp = self._get_UEP(cert_file=cert_file, key_file=key_file)

        # log the version of the server we registered to
        self.log_server_version()

        # Must update facts to clear out the old ones:
        if self.options.consumerid:
            log.info("Updating facts")
            self.facts.update_check(self.cp, consumer['uuid'], force=True)

        profile_mgr = ProfileManager()
        # 767265: always force an upload of the packages when registering
        profile_mgr.update_check(self.cp, consumer['uuid'], True)

        # Facts and installed products went out with the registration request,
        # manually write caches to disk:
        self.facts.write_cache()
        self.installed_mgr.write_cache()

        if self.options.release:
            # TODO: grab the list of valid options, and check
            self.cp.updateConsumer(consumer['uuid'], release=self.options.release)

        if self.autoattach:
            if 'serviceLevel' not in consumer and self.options.service_level:
                systemExit(-1, _("Error: The --servicelevel option is not supported "
                                 "by the server. Did not complete your request."))
            autosubscribe(self.cp, consumer['uuid'],
                    service_level=self.options.service_level)
        if (self.options.consumerid or self.options.activation_keys or
                self.autoattach):
            self.certlib.update()

        # run this after certlib update, so we have the new entitlements
        return_code = 0
        if self.autoattach:
            subscribed = show_autosubscribe_output()
            if not subscribed:
                return_code = 1

        self._request_validity_check()
        return return_code

    def _persist_identity_cert(self, consumer):
        """
        Parses the consumer dict returned from the cert, pulls out the identity
        certificate, and writes to disk.
        """
        return managerlib.persist_consumer_cert(consumer)

    def _get_environment_id(self, cp, owner_key, environment_name):
        # If none specified on CLI, return None, the registration method
        # will skip environment specification.
        if not environment_name:
            return environment_name

        if not cp.supports_resource('environments'):
            systemExit(-1, _("Error: Server does not support environments."))

        env = cp.getEnvironment(owner_key=owner_key, name=environment_name)
        if not env:
            systemExit(-1, _("No such environment: %s") % environment_name)
        return env['id']

    def _determine_owner_key(self, cp):
        """
        If given an owner in the options, use it. Otherwise ask the server
        for all the owners this user has access too. If there is just one,
        use it's key. If multiple, return None and let the server error out.
        """
        if self.options.org:
            return self.options.org

        owners = cp.getOwnerList(self.username)

        if len(owners) == 0:
            systemExit(-1, _("%s cannot register to any organizations.") % self.username)
        if len(owners) == 1:
            return owners[0]['key']
        # TODO: should we let the None key go, or just assume the server will
        # reject it (it will today, but maybe it would try to guess in the
        # future?)
        return None


class UnRegisterCommand(CliCommand):

    def __init__(self, ent_dir=None, prod_dir=None):
        shortdesc = get_branding().CLI_UNREGISTER

        super(UnRegisterCommand, self).__init__("unregister", shortdesc,
                                                True, ent_dir, prod_dir)

    def _validate_options(self):
        pass

    def _do_command(self):
        if not ConsumerIdentity.exists():
            print(_("This system is currently not registered."))
            sys.exit(1)

        try:
            consumer = check_registration()['uuid']
            managerlib.unregister(self.cp, consumer)
        except Exception, e:
            handle_exception("Unregister failed", e)

        #this block is simply to ensure that the yum repos got updated. If it fails,
        #there is no issue since it will most likely be cleaned up elsewhere (most
        #likely by the yum plugin)
        try:
            # there is no consumer cert at this point, a uep object
            # is not useful
            certmgr = CertManager(uep=None)
            certmgr.update()
        except Exception, e:
            pass

        self._request_validity_check()

        # We have new credentials, restart virt-who
        restart_virt_who()

        print(_("System has been un-registered."))


class RedeemCommand(CliCommand):

    def __init__(self, ent_dir=None, prod_dir=None):
        shortdesc = _("Attempt to redeem a subscription for a preconfigured system")
        super(RedeemCommand, self).__init__("redeem", shortdesc, False, ent_dir,
                                            prod_dir)

        self.parser.add_option("--email", dest="email", action='store',
                               help=_("email address to notify when "
                               "subscription redemption is complete"))
        self.parser.add_option("--locale", dest="locale", action='store',
                               help=_("optional language to use for email "
                               "notification when subscription redemption is "
                               "complete (Examples: en-us, de-de)"))

    def _validate_options(self):
        if not self.options.email:
            print(_("Error: This command requires that you specify an email address with --email."))
            sys.exit(-1)

    def _do_command(self):
        """
        Executes the command.
        """
        consumer_uuid = check_registration()['uuid']
        self._validate_options()

        try:
            # update facts first, if we need to
            facts = Facts(ent_dir=self.entitlement_dir,
                          prod_dir=self.product_dir)
            facts.update_check(self.cp, consumer_uuid)

            profile_mgr = ProfileManager()
            profile_mgr.update_check(self.cp, consumer_uuid)

            self.cp.activateMachine(consumer_uuid, self.options.email, self.options.locale)

        except connection.RestlibException, e:
            #candlepin throws an exception during activateMachine, even for
            #200's. We need to look at the code in the RestlibException and proceed
            #accordingly
            if  200 <= e.code <= 210:
                systemExit(0, e)
            else:
                handle_exception(u"Unable to redeem: %s" % e, e)
        except Exception, e:
            handle_exception(u"Unable to redeem: %s" % e, e)

        self._request_validity_check()


class ReleaseCommand(CliCommand):
    def __init__(self, ent_dir=None, prod_dir=None):
        shortdesc = _("Configure which operating system release to use")
        super(ReleaseCommand, self).__init__("release", shortdesc, True,
                                             ent_dir, prod_dir)

        self.parser.add_option("--show", dest="show", action="store_true",
                               help=_("shows current release setting; default command"))
        self.parser.add_option("--list", dest="list", action="store_true",
                               help=_("list available releases"))
        self.parser.add_option("--set", dest="release", action="store",
                               default=None,
                               help=_("set the release for this system"))
        self.parser.add_option("--unset", dest="unset",
                               action='store_true',
                               help=_("unset the release for this system"))

    def _get_consumer_release(self):
        err_msg = _("Error: The 'release' command is not supported by the server.")
        consumer = self.cp.getConsumer(self.consumer['uuid'])
        if 'releaseVer' not in consumer:
            systemExit(-1, err_msg)
        return consumer['releaseVer']['releaseVer']

    def show_current_release(self):
        release = self._get_consumer_release()
        if release:
            print _("Release: %s") % release
        else:
            print _("Release not set")

    def _do_command(self):
        cdn_url = cfg.get('rhsm', 'baseurl')
        # note: parse_baseurl_info will populate with defaults if not found
        (cdn_hostname, cdn_port, cdn_prefix) = parse_baseurl_info(cdn_url)

        self.cc = connection.ContentConnection(host=cdn_hostname,
                                               ssl_port=cdn_port,
                                               proxy_hostname=self.proxy_hostname,
                                               proxy_port=self.proxy_port,
                                               proxy_user=self.proxy_user,
                                               proxy_password=self.proxy_password)

        self.release_backend = ReleaseBackend(ent_dir=self.entitlement_dir,
                                              prod_dir=self.product_dir,
                                              content_connection=self.cc)

        self.consumer = check_registration()
        if self.options.unset:
            self.cp.updateConsumer(self.consumer['uuid'],
                        release="")
            print _("Release preference has been unset")
        elif self.options.release is not None:
            # check first if the server supports releases
            self._get_consumer_release()
            releases = self.release_backend.get_releases()
            if self.options.release in releases:
                self.cp.updateConsumer(self.consumer['uuid'],
                        release=self.options.release)
            else:
                systemExit(-1, _("No releases match '%s'.  Consult 'release --list' for a full listing.") \
                        % self.options.release)
            print _("Release set to: %s") % self.options.release
        elif self.options.list:
            self._get_consumer_release()
            releases = self.release_backend.get_releases()
            if not releases:
                systemExit(-1, _("No release versions available, please check subscriptions."))

            print("+-------------------------------------------+")
            print("          %s" % (_("Available Releases")))
            print("+-------------------------------------------+")
            for release in releases:
                print release

        else:
            self.show_current_release()


class AttachCommand(CliCommand):

    def __init__(self, ent_dir=None, prod_dir=None):
        super(AttachCommand, self).__init__(
            self._command_name(),
            self._short_description(),
            self._primary(),
            ent_dir,
            prod_dir)

        self.product = None
        self.substoken = None
        self.parser.add_option("--pool", dest="pool", action='append',
                               help=_("the id of the pool to attach (can be specified more than once)"))
        self.parser.add_option("--quantity", dest="quantity",
                               help=_("number of subscriptions to attach"))
        self.parser.add_option("--auto", action='store_true',
                               help=_("automatically attach compatible \
                               subscriptions to this system"))
        self.parser.add_option("--servicelevel", dest="service_level",
                               help=_("service level to apply to this system"))
        # re bz #864207
        _("All installed products are covered by valid entitlements.")
        _("No need to update subscriptions at this time.")

    def _short_description(self):
        return _("Attach a specified subscription to the registered system")

    def _command_name(self):
        return "attach"

    def _primary(self):
        return True

    def _validate_options(self):
        if not (self.options.pool or self.options.auto):
            print _("Error: This command requires that you specify a pool with --pool or use --auto.")
            sys.exit(-1)
        if self.options.pool and self.options.auto:
            print _("Error: Only one of --pool or --auto may be used with this command.")
            sys.exit(-1)

        # Quantity must be a positive integer
        quantity = self.options.quantity
        if self.options.quantity:
            if not valid_quantity(quantity):
                print _("Error: Quantity must be a positive integer.")
                sys.exit(-1)
            else:
                self.options.quantity = int(self.options.quantity)

        if (self.options.service_level and not self.options.auto):
            print(_("Error: Must use --auto with --servicelevel."))
            sys.exit(-1)

    def _do_command(self):
        """
        Executes the command.
        """
        consumer_uuid = check_registration()['uuid']
        self._validate_options()
        try:
            certmgr = CertManager(uep=self.cp)
            certmgr.update()
            return_code = 0
            cert_update = True
            if self.options.pool:
                subscribed = False
                for pool in self.options.pool:
                    try:
                        # odd html strings will cause issues, reject them here.
                        if (pool.find("#") >= 0):
                            systemExit(-1, _("Please enter a valid numeric pool id."))
                        ents = self.cp.bindByEntitlementPool(consumer_uuid, pool, self.options.quantity)
                        # Usually just one, but may as well be safe:
                        for ent in ents:
                            pool_json = ent['pool']
                            print _("Successfully attached a subscription for: %s") % pool_json['productName']
                            log.info("Successfully attached a subscription for: %s (%s)" %
                                    (pool_json['productName'], pool))
                            subscribed = True
                    except connection.RestlibException, re:
                        log.exception(re)
                        if re.code == 403:
                            print re.msg  # already subscribed.
                        elif re.code == 400:
                            print re.msg  # no such pool.
                        else:
                            systemExit(-1, re.msg)  # some other error.. don't try again
                if not subscribed:
                    return_code = 1
            # must be auto
            else:
<<<<<<< HEAD
                # if we are green, we don't need to go to the server
                self.facts = Facts(ent_dir=self.entitlement_dir, prod_dir=self.product_dir)
                self.sorter = CertSorter(self.product_dir, self.entitlement_dir, self.facts.get_facts())

                if self.sorter.is_valid():
                    print _("All installed products are covered by valid entitlements. "
                            "No need to update subscriptions at this time.")
                    cert_update = False
                else:
                    # If service level specified, make an additional request to
                    # verify service levels are supported on the server:
                    if self.options.service_level:
                        consumer = self.cp.getConsumer(consumer_uuid)
                        if 'serviceLevel' not in consumer:
                            systemExit(-1, _("Error: The --servicelevel option is not "
                                             "supported by the server. Did not perform "
                                             "autosubscribe."))
                    autosubscribe(self.cp, consumer_uuid,
                                  service_level=self.options.service_level)
            result = None
            if cert_update:
                result = self.certlib.update()

            if result and result[1]:
=======
                # If service level specified, make an additional request to
                # verify service levels are supported on the server:
                if self.options.service_level:
                    consumer = self.cp.getConsumer(consumer_uuid)
                    if 'serviceLevel' not in consumer:
                        systemExit(-1, _("Error: The --servicelevel option is not "
                                         "supported by the server. Did not "
                                         "complete your request."))
                autosubscribe(self.cp, consumer_uuid,
                              service_level=self.options.service_level)

            result = self.certlib.update()
            if result[1]:
>>>>>>> e9194d8e
                print 'Entitlement Certificate(s) update failed due to the following reasons:'
                for e in result[1]:
                    print '\t-', str(e)
            elif self.options.auto:
                # run this after certlib update, so we have the new entitlements
                subscribed = show_autosubscribe_output()
                if not subscribed:
                    return_code = 1

        except Exception, e:
            handle_exception("Unable to attach: %s" % e, e)

        # it is okay to call this no matter what happens above,
        # it's just a notification to perform a check
        self._request_validity_check()
        return return_code


class SubscribeCommand(AttachCommand):
    def __init__(self, ent_dir=None, prod_dir=None):
        super(SubscribeCommand, self).__init__(ent_dir, prod_dir)

    def _short_description(self):
        return _("Deprecated, see attach")

    def _command_name(self):
        return "subscribe"

    def _primary(self):
        return False


class RemoveCommand(CliCommand):

    def __init__(self, ent_dir=None, prod_dir=None):
        super(RemoveCommand, self).__init__(
            self._command_name(),
            self._short_description(),
            self._primary(),
            ent_dir,
            prod_dir)

        self.parser.add_option("--serial", action='append', dest="serials", metavar="SERIAL",
                       help=_("certificate serial number to remove (can be specified more than once)"))
        self.parser.add_option("--all", dest="all", action="store_true",
                               help=_("remove all subscriptions from this system"))

    def _short_description(self):
        return _("Remove all or specific subscriptions from this system")

    def _command_name(self):
        return "remove"

    def _primary(self):
        return True

    def _validate_options(self):
        if self.options.serials:
            bad = False
            for serial in self.options.serials:
                if not serial.isdigit():
                    print _("Error: '%s' is not a valid serial number") % serial
                    bad = True
            if bad:
                systemExit(-1)
        elif not self.options.all:
            print _("Error: This command requires that you specify one of --serial or --all.")
            systemExit(-1)

    def _do_command(self):
        """
        Executes the command.
        """
        self._validate_options()
        if ConsumerIdentity.exists():
            consumer = ConsumerIdentity.read().getConsumerId()
            try:
                if self.options.all:
                    total = self.cp.unbindAll(consumer)
                    # total will be None on older Candlepins that don't
                    # support returning the number of subscriptions unsubscribed from
                    if total is None:
                        print _("All subscriptions have been removed from this system.")
                    else:
                        count = total['deletedRecords']
                        if count == 1:
                            print _("1 subscription removed from this system.")
                        else:
                            print _("%s subscriptions removed from this system." \
                                % total['deletedRecords'])
                else:
                    success = []
                    failure = []
                    for serial in self.options.serials:
                        try:
                            self.cp.unbindBySerial(consumer, serial)
                            success.append(serial)
                        except connection.RestlibException, re:
                            if re.code == 410:
                                print re.msg
                                systemExit(-1)
                            failure.append(re.msg)
                    if success:
                        print _("Successfully removed serial numbers:")
                        for ser in success:
                            print "   %s" % ser
                    if failure:
                        print _("Unsuccessfully removed serial numbers:")
                        for fail in failure:
                            print "   %s" % fail
                self.certlib.update()
            except connection.RestlibException, re:
                log.error(re)
                systemExit(-1, re.msg)
            except Exception, e:
                handle_exception(_("Unable to perform remove due to the following exception: %s") % e, e)
        else:
            # We never got registered, just remove the cert
            try:
                if self.options.all:
                    total = 0
                    for ent in self.entitlement_dir.list():
                        ent.delete()
                        total = total + 1
                    print _("%s subscriptions removed from this system." % total)
                else:
                    for ent in self.entitlement_dir.list():
                        if str(ent.serial) in self.options.serials:
                            ent.delete()
                            print _("Subscription with serial number %s removed from this system"
                                % str(ent.serial))
            except Exception, e:
                handle_exception(_("Unable to perform remove due to the following exception: %s") % e, e)

        # it is okay to call this no matter what happens above,
        # it's just a notification to perform a check
        self._request_validity_check()


class UnSubscribeCommand(RemoveCommand):
    def __init__(self, ent_dir=None, prod_dir=None):
        super(UnSubscribeCommand, self).__init__(ent_dir, prod_dir)

    def _short_description(self):
        return _("Deprecated, see remove")

    def _command_name(self):
        return "unsubscribe"

    def _primary(self):
        return False


class FactsCommand(CliCommand):

    def __init__(self, ent_dir=None, prod_dir=None):
        shortdesc = _("View or update the detected system information")
        super(FactsCommand, self).__init__("facts", shortdesc, False, ent_dir,
                                           prod_dir)

        self.parser.add_option("--list", action="store_true",
                               help=_("list known facts for this system"))
        self.parser.add_option("--update", action="store_true",
                               help=_("update the system facts"))

    def _validate_options(self):
        # Only require registration for updating facts
        if self.options.update:
            self.assert_should_be_registered()

        # if no relevant options, default to listing.
        if not (self.options.list or self.options.update):
            self.options.list = True

    def _do_command(self):
        self._validate_options()
        if self.options.list:
            facts = Facts(ent_dir=self.entitlement_dir,
                          prod_dir=self.product_dir)
            fact_dict = facts.get_facts()
            if ConsumerIdentity.exists():
                managerlib.enhance_facts(fact_dict, ConsumerIdentity.read())
            fact_keys = fact_dict.keys()
            fact_keys.sort()
            for key in fact_keys:
                value = fact_dict[key]
                if str(value).strip() == "":
                    value = _("Unknown")
                print "%s: %s" % (key, value)

        if self.options.update:
            facts = Facts(ent_dir=self.entitlement_dir,
                          prod_dir=self.product_dir)
            consumer = check_registration()['uuid']
            facts.update_check(self.cp, consumer, force=True)
            print _("Successfully updated the system facts.")


class ImportCertCommand(CliCommand):

    def __init__(self, ent_dir=None, prod_dir=None):
        shortdesc = _("Import certificates which were provided outside of the tool")
        super(ImportCertCommand, self).__init__("import", shortdesc, False,
                                                ent_dir, prod_dir)

        self.parser.add_option("--certificate", action="append", dest="certificate_file",
                               help=_("certificate file to import (can be specified more than once)"))

    def _validate_options(self):
        if not self.options.certificate_file:
            print _("Error: This command requires that you specify a certificate with --certificate.")
            sys.exit(-1)

    def _add_common_options(self):
        # remove these options as per bz #733873
        return

    def _do_command(self):
        self._validate_options()
        # Return code
        imported = False
        for src_cert_file in self.options.certificate_file:
            if os.path.exists(src_cert_file):
                try:
                    extractor = managerlib.ImportFileExtractor(src_cert_file)

                    #Verify the entitlement data.
                    if extractor.verify_valid_entitlement():
                        extractor.write_to_disk()
                        print(_("Successfully imported certificate %s") %
                                    os.path.basename(src_cert_file))
                        imported = True
                    else:
                        log.error("Error parsing manually imported entitlement "
                            "certificate: %s" % src_cert_file)
                        print(_("%s is not a valid certificate file. Please use a valid certificate.") %
                                    os.path.basename(src_cert_file))

                except Exception, e:
                    # Should not get here unless something really bad happened.
                    log.exception(e)
                    print(_("An error occurred while importing the certificate. "
                            "Please check log file for more information."))
            else:
                log.error("Supplied certificate file does not exist: %s" % src_cert_file)
                print(_("%s is not a valid certificate file. Please use a valid certificate.") %
                    os.path.basename(src_cert_file))

        self._request_validity_check()

        return_code = 0
        if not imported:
            return_code = 1

        return return_code

    def require_connection(self):
        return False


class ReposCommand(CliCommand):

    def __init__(self, ent_dir=None, prod_dir=None):
        shortdesc = _("List the repositories which this system is entitled to use")
        super(ReposCommand, self).__init__("repos", shortdesc, False, ent_dir,
                                           prod_dir)

    def _validate_options(self):
        if not (self.options.list or self.options.enable or self.options.disable):
            self.options.list = True

#    def require_connection(self):
#        return True

    def _add_common_options(self):
        self.parser.add_option("--list", action="store_true",
                               help=_("list known repos for this system"))
        self.parser.add_option("--enable", dest="enable", metavar="REPOID",
                               action='append', help=_("repo to enable"))
        self.parser.add_option("--disable", dest="disable", metavar="REPOID",
                               action='append', help=_("repo to disable"))

    def _do_command(self):
        self._validate_options()
        certmgr = CertManager(uep=self.cp)
        certmgr.update()
        rl = RepoLib(uep=self.cp)
        repos = rl.get_repos()
        if cfg.has_option('rhsm', 'manage_repos') and \
                not int(cfg.get('rhsm', 'manage_repos')):
            print _("Repositories disabled by configuration.")

        rc = 0
        if self.options.enable:
            rc = rc or self._set_repo_status(repos, self.options.enable, True)
        if self.options.disable:
            rc = rc or self._set_repo_status(repos, self.options.disable, False)

        if self.options.list:
            if len(repos) > 0:
                print("+----------------------------------------------------------+")
                print _("    Available Repositories in %s") % rl.get_repo_file()
                print("+----------------------------------------------------------+")
                for repo in repos:
                    print REPOS_LIST % (repo.id,
                        repo["name"],
                        repo["baseurl"],
                        repo["enabled"])
            else:
                print _("This system has no repositories available through subscriptions.")
        return rc

    def _set_repo_status(self, repos, items, enable):
        repos_modified = []
        change_repos = []
        rc = 0
        if enable:
            status = '1'
        else:
            status = '0'

        for item in items:
            found = False
            for repo in repos:
                if repo.id == item:
                    if repo['enabled'] != status:
                        repo['enabled'] = status
                        change_repos.append(repo)
                    repos_modified.append(repo.id)
                    found = True
                    break
            if not found:
                rc = 1
                print _("Error: %s is not a valid repo id. "
                        "Use --list option to see valid repos." % item)
        if change_repos:
            repo_file = RepoFile()
            repo_file.read()
            for repo in change_repos:
                repo_file.update(repo)
            repo_file.write()
        for repo in repos_modified:
            if enable:
                print _("Repo %s is enabled for this system.") % repo
            else:
                print _("Repo %s is disabled for this system.") % repo
        return rc


class ConfigCommand(CliCommand):

    def __init__(self, ent_dir=None, prod_dir=None):
        shortdesc = _("List, set, or remove the configuration parameters in use by this system")
        super(ConfigCommand, self).__init__("config", shortdesc, False, ent_dir,
                                            prod_dir)

    def _add_common_options(self):
        self.parser.add_option("--list", action="store_true",
                               help=_("list the configuration for this system"))
        self.parser.add_option("--remove", dest="remove", action="append",
                               help=_("remove configuration entry by section.name"))
        for section in cfg.sections():
            for name, value in cfg.items(section):
                self.parser.add_option("--" + section + "." + name, dest=(section + "." + name),
                    help=_("Section: %s, Name: %s") % (section, name))

    def _validate_options(self):
        if self.options.list:
            too_many = False
            if self.options.remove:
                too_many = True
            else:
                for section in cfg.sections():
                    for name, value in cfg.items(section):
                        if getattr(self.options, section + "." + name):
                            too_many = True
                            break
            if too_many:
                sys.stderr.write(
                    _("Error: --list should not be used with any other options for setting or removing configurations.")
                )
                sys.stderr.write("\n")
                sys.exit(-1)

        if not (self.options.list or self.options.remove):
            has = False
            for section in cfg.sections():
                for name, value in cfg.items(section):
                    test = "%s" % getattr(self.options, section + "." + name)
                    has = has or (test != 'None')
            if not has:
                # if no options are given, default to --list
                self.options.list = True

        if self.options.remove:
            for r in self.options.remove:
                if not "." in r:
                    sys.stderr.write(
                        _("Error: configuration entry designation for removal must be of format [section.name]")
                    )
                    sys.stderr.write("\n")
                    sys.exit(-1)
                section = r.split('.')[0]
                name = r.split('.')[1]
                found = False
                if cfg.has_section(section):
                    for key, value in cfg.items(section):
                        if name == key:
                            found = True
                if not found:
                    sys.stderr.write(_("Error: Section %s and name %s does not exist.") % (section, name))
                    sys.exit(-1)

    def _do_command(self):
        self._validate_options()

        if self.options.list:
            for section in cfg.sections():
                print '[%s]' % (section)
                sourceList = cfg.items(section)
                sourceList.sort()
                for (name, value) in sourceList:
                    indicator1 = ''
                    indicator2 = ''
                    if (value == cfg.defaults().get(name)):
                        indicator1 = '['
                        indicator2 = ']'
                    print '   %s = %s%s%s' % (name, indicator1, value, indicator2)
                print
            print _("[] - Default value in use")
            print ("\n")
        elif self.options.remove:
            for r in self.options.remove:
                section = r.split('.')[0]
                name = r.split('.')[1]
                try:
                    if not name in cfg.defaults().keys():
                        cfg.set(section, name, '')
                        print _("You have removed the value for section %s and name %s.") % (section, name)
                    else:
                        cfg.remove_option(section, name)
                        print _("You have removed the value for section %s and name %s.") % (section, name)
                        print _("The default value for %s will now be used.") % (name)
                except Exception:
                    print _("Section %s and name %s cannot be removed.") % (section, name)
            cfg.save()
        else:
            for section in cfg.sections():
                for name, value in cfg.items(section):
                    value = "%s" % getattr(self.options, section + "." + name)
                    if not value == 'None':
                        cfg.set(section, name, value)
            cfg.save()

    def require_connection(self):
        return False


class ListCommand(CliCommand):

    def __init__(self, ent_dir=None, prod_dir=None):
        shortdesc = _("List subscription and product information for this system")
        super(ListCommand, self).__init__("list", shortdesc, True,
                                          ent_dir, prod_dir)
        self.available = None
        self.consumed = None
        self.parser.add_option("--installed", action='store_true', help=_("list shows those products which are installed (default)"))
        self.parser.add_option("--available", action='store_true',
                               help=_("show those subscriptions which are available"))
        self.parser.add_option("--all", action='store_true',
                               help=_("used with --available to ensure all subscriptions are returned"))
        self.parser.add_option("--ondate", dest="on_date",
                                help=(_("date to search on, defaults to today's date, only used with --available (example: %s)")
                                      % strftime("%Y-%m-%d", localtime())))
        self.parser.add_option("--consumed", action='store_true',
                               help=_("show the subscriptions being consumed by this system"))
        self.parser.add_option("--servicelevel", dest="service_level",
                               help=_("shows only subscriptions matching the specified service level; only used with --available and --consumed"))

        self.facts = Facts(ent_dir=self.entitlement_dir,
                          prod_dir=self.product_dir)

    def _validate_options(self):
        if (self.options.all and not self.options.available):
            print _("Error: --all is only applicable with --available")
            sys.exit(-1)
        if (self.options.on_date and not self.options.available):
            print _("Error: --ondate is only applicable with --available")
            sys.exit(-1)
        if self.options.service_level is not None and not (self.options.consumed or
                                              self.options.available):
            print _("Error: --servicelevel is only applicable with --available or --consumed")
            sys.exit(-1)
        if not (self.options.available or self.options.consumed):
            self.options.installed = True

    def _none_wrap(self, template_str, *args):
        arglist = []
        for arg in args:
            if arg is None:
                arg = _("None")
            arglist.append(arg)
        return template_str % tuple(arglist)

    def _do_command(self):
        """
        Executes the command.
        """

        self._validate_options()
        columns = get_terminal_width()
        if self.options.installed:
            iproducts = managerlib.getInstalledProductStatus(self.product_dir,
                    self.entitlement_dir, self.facts.get_facts())
            if not len(iproducts):
                print(_("No installed products to list"))
                sys.exit(0)
            print "+-------------------------------------------+"
            print _("    Installed Product Status")
            print "+-------------------------------------------+"
            for product in iproducts:
                status = STATUS_MAP[product[4]]
                product_name = self._format_name(product[0], 24, columns)
                print self._none_wrap(INSTALLED_PRODUCT_STATUS, product_name,
                                product[1], product[2], product[3], status,
                                product[5], product[6])

        if self.options.available:
            consumer = check_registration()['uuid']
            on_date = None
            if self.options.on_date:
                try:
                    # doing it this ugly way for pre python 2.5
                    on_date = datetime.datetime(
                            *(strptime(self.options.on_date, '%Y-%m-%d')[0:6]))
                except Exception:
                    print(_("Date entered is invalid. Date should be in YYYY-MM-DD format (example: ") + strftime("%Y-%m-%d", localtime()) + " )")
                    sys.exit(1)

            epools = managerlib.getAvailableEntitlements(self.cp, consumer,
                    self.facts, self.options.all, on_date)

            # Filter certs by service level, if specified.
            # Allowing "" here.
            if self.options.service_level is not None:
                epools = self._filter_pool_json_by_service_level(epools,
                                                    self.options.service_level)

            if not len(epools):
                print(_("No available subscription pools to list"))
                sys.exit(0)
            print("+-------------------------------------------+")
            print("    " + _("Available Subscriptions"))
            print("+-------------------------------------------+")
            for data in epools:
                # TODO:  Something about these magic numbers!
                product_name = self._format_name(data['productName'], 24, columns)

                if PoolWrapper(data).is_virt_only():
                    machine_type = machine_type = _("Virtual")
                else:
                    machine_type = _("Physical")

                print self._none_wrap(AVAILABLE_SUBS_LIST, product_name,
                        data['productId'],
                        data['id'],
                        data['quantity'],
                        data['service_level'] or "",
                        data['service_type'] or "",
                        data['multi-entitlement'],
                        data['endDate'],
                        machine_type)

        if self.options.consumed:
            self.print_consumed(service_level=self.options.service_level)

    def _filter_pool_json_by_service_level(self, pools, service_level):

        def filter_pool_data_by_service_level(pool_data):
            pool_level = ""
            if pool_data['service_level']:
                pool_level = pool_data['service_level']

            return service_level.lower() == pool_level.lower()

        return filter(filter_pool_data_by_service_level, pools)

    def print_consumed(self, ent_dir=None, service_level=None):
        if ent_dir is None:
            ent_dir = EntitlementDirectory()
        # list all certificates that have not yet expired, even those
        # that are not yet active.
        certs = [cert for cert in ent_dir.list() if not cert.is_expired()]

        # Filter certs by service level, if specified.
        # Allowing "" here.
        if service_level is not None:
            def filter_cert_by_service_level(cert):
                cert_level = ""
                if cert.order and cert.order.service_level:
                    cert_level = cert.order.service_level
                return service_level.lower() == \
                    cert_level.lower()
            certs = filter(filter_cert_by_service_level, certs)

        if len(certs) == 0:
            print(_("No consumed subscription pools to list"))
            sys.exit(0)

        print("+-------------------------------------------+")
        print("   " + _("Consumed Subscriptions"))
        print("+-------------------------------------------+\n")

        columns = get_terminal_width()
        for cert in certs:
            order = cert.order
            order_name = self._format_name(order.name, 24, columns)
            print(self._none_wrap(_("Subscription Name:    \t%s"),
                  order_name))

            prefix = _("Provides:             \t%s")
            for product in cert.products:
                print(self._none_wrap(prefix, self._format_name(product.name, 24, columns)))
                prefix = _("                      \t%s")
            # print an empty provides line for certs with no provided products
            if len(cert.products) == 0:
                print(prefix % "")

            print(self._none_wrap(_("SKU:                  \t%s"),
                  order.sku))
            print(self._none_wrap(_("Contract:             \t%s"),
                  order.contract))
            print(self._none_wrap(_("Account:              \t%s"),
                  order.account))
            print(self._none_wrap(_("Serial Number:        \t%s"),
                  cert.serial))
            print(self._none_wrap(_("Active:               \t%s"),
                  cert.is_valid()))
            print(self._none_wrap(_("Quantity Used:        \t%s"),
                  order.quantity_used))
            print(_("Service Level:        \t%s") %
                  (order.service_level or ""))
            print(_("Service Type:         \t%s") %
                  (order.service_type or ""))
            print(_("Starts:               \t%s") %
                  managerlib.formatDate(cert.valid_range.begin()))
            print(_("Ends:                 \t%s") %
                  managerlib.formatDate(cert.valid_range.end()))
            print("")

    def _format_name(self, name, indent, max_length):
        """
        Formats a potentially long name for multi-line display, giving
        it a columned effect.
        """

        if not name:
            return name

        words = name.split()
        current = indent
        lines = []
        # handle emtpty names
        if not words:
            return name

        first_word = words.pop(0)
        line = [first_word]
        current += len(first_word) + 1

        def add_line():
            lines.append(' '.join(line))

        # Split here and build it back up by word, this way we get word wrapping
        for word in words:
            if current + len(word) < max_length:
                current += len(word) + 1  # Have to account for the extra space
                line.append(word)
            else:
                add_line()
                line = [' ' * (indent - 1), word]
                current = indent + len(word) + 1

        add_line()
        return '\n'.join(lines)


class VersionCommand(CliCommand):

    def __init__(self, ent_dir=None, prod_dir=None):
        shortdesc = _("Print version information")

        super(VersionCommand, self).__init__("version", shortdesc, False,
                                             ent_dir, prod_dir)

    def _add_common_options(self):
        pass

    def _do_command(self):
        # FIXME: slightly odd in that we log that we can't get the version,
        # but then show "unknown" here.
        print (_("server type: %s") % self.server_versions["server-type"])
        print (_("subscription management server: %s") % self.server_versions["candlepin"])
        print (_("subscription-manager: %s") % self.client_versions["subscription-manager"])
        print (_("python-rhsm: %s") % self.client_versions["python-rhsm"])


class ManagerCLI(CLI):

    def __init__(self, command_classes=[]):
        commands = [RegisterCommand, UnRegisterCommand, ConfigCommand, ListCommand, SubscribeCommand,\
                       UnSubscribeCommand, FactsCommand, IdentityCommand, OwnersCommand, \
                       RefreshCommand, CleanCommand, RedeemCommand, ReposCommand, ReleaseCommand, \
                       EnvironmentsCommand, ImportCertCommand, ServiceLevelCommand, \
                       VersionCommand, RemoveCommand, AttachCommand]
        CLI.__init__(self, command_classes=commands)

    def main(self):
        managerlib.check_identity_cert_perms()
        return CLI.main(self)


# from http://farmdev.com/talks/unicode/
def to_unicode_or_bust(obj, encoding='utf-8'):
    if isinstance(obj, basestring):
        if not isinstance(obj, unicode):
            obj = unicode(obj, encoding)
    return obj


def check_registration():
    if not ConsumerIdentity.existsAndValid():
        print(NOT_REGISTERED)
        sys.exit(-1)
    consumer = ConsumerIdentity.read()
    consumer_info = {"consumer_name": consumer.getConsumerName(),
                     "uuid": consumer.getConsumerId()}

    return consumer_info

if __name__ == "__main__":
    ManagerCLI().main()<|MERGE_RESOLUTION|>--- conflicted
+++ resolved
@@ -1331,7 +1331,6 @@
                     return_code = 1
             # must be auto
             else:
-<<<<<<< HEAD
                 # if we are green, we don't need to go to the server
                 self.facts = Facts(ent_dir=self.entitlement_dir, prod_dir=self.product_dir)
                 self.sorter = CertSorter(self.product_dir, self.entitlement_dir, self.facts.get_facts())
@@ -1347,8 +1346,8 @@
                         consumer = self.cp.getConsumer(consumer_uuid)
                         if 'serviceLevel' not in consumer:
                             systemExit(-1, _("Error: The --servicelevel option is not "
-                                             "supported by the server. Did not perform "
-                                             "autosubscribe."))
+                                             "supported by the server. Did not "
+                                             "complete your request."))
                     autosubscribe(self.cp, consumer_uuid,
                                   service_level=self.options.service_level)
             result = None
@@ -1356,21 +1355,6 @@
                 result = self.certlib.update()
 
             if result and result[1]:
-=======
-                # If service level specified, make an additional request to
-                # verify service levels are supported on the server:
-                if self.options.service_level:
-                    consumer = self.cp.getConsumer(consumer_uuid)
-                    if 'serviceLevel' not in consumer:
-                        systemExit(-1, _("Error: The --servicelevel option is not "
-                                         "supported by the server. Did not "
-                                         "complete your request."))
-                autosubscribe(self.cp, consumer_uuid,
-                              service_level=self.options.service_level)
-
-            result = self.certlib.update()
-            if result[1]:
->>>>>>> e9194d8e
                 print 'Entitlement Certificate(s) update failed due to the following reasons:'
                 for e in result[1]:
                     print '\t-', str(e)
