#
# Subscription manager commandline utility. This script is a modified version of
# cp_client.py from candlepin scripts
#
# Copyright (c) 2010 Red Hat, Inc.
#
# This software is licensed to you under the GNU General Public License,
# version 2 (GPLv2). There is NO WARRANTY for this software, express or
# implied, including the implied warranties of MERCHANTABILITY or FITNESS
# FOR A PARTICULAR PURPOSE. You should have received a copy of GPLv2
# along with this software; if not, see
# http://www.gnu.org/licenses/old-licenses/gpl-2.0.txt.
#
# Red Hat trademarks are not licensed under GPLv2. No permission is
# granted to use or replicate Red Hat trademarks that are incorporated
# in this software or its documentation.
#

import os
import sys
import logging
import socket
import getpass
import constants
import dbus
import datetime
from time import strftime, strptime, localtime
from M2Crypto import X509
from M2Crypto import SSL

import gettext
_ = gettext.gettext

import rhsm.config
import rhsm.connection as connection

from i18n_optparse import OptionParser
from subscription_manager.branding import get_branding
from subscription_manager.certlib import CertLib, ConsumerIdentity
from subscription_manager.repolib import RepoLib
from subscription_manager.certmgr import CertManager
from subscription_manager import managerlib
from subscription_manager.facts import Facts

log = logging.getLogger('rhsm-app.' + __name__)

cfg = rhsm.config.initConfig()


def handle_exception(msg, ex):
    log.error(msg)
    log.exception(ex)
    if isinstance(ex, socket.error):
        print _('Network error, unable to connect to server. Please see /var/log/rhsm/rhsm.log for more information.')
        sys.exit(-1)
    elif isinstance(ex, connection.NetworkException):
        # NOTE: yes this looks a lot like the socket error, but I think these
        # were actually intended to display slightly different messages:
        print _("Network error. Please check the connection details, or see /var/log/rhsm/rhsm.log for more information.")
        sys.exit(-1)
    elif isinstance(ex, connection.RemoteServerException):
        # This is what happens when there's an issue with the server on the other side of the wire
        print _("Remote server error. Please check the connection details, or see /var/log/rhsm/rhsm.log for more information.")
        sys.exit(-1)
    elif isinstance(ex, connection.RestlibException):
        print _(ex.msg)
        sys.exit(-1)
    elif isinstance(ex, SSL.Checker.WrongHost):
        print str(ex)
        sys.exit(-1)
    elif isinstance(ex, connection.BadCertificateException):
        print _("Bad CA certificate: %s") % ex.cert_path
        sys.exit(-1)
    else:
        systemExit(-1, ex)


def autosubscribe(cp, consumer, certlib):
    # try to auomatically bind products
    products = managerlib.getInstalledProductHashMap()
    try:
        cp.bindByProduct(consumer, products.values())
        certlib.update()

        installed_status = managerlib.getInstalledProductStatus()

        log.info("Automatically subscribed to products: %s " \
                % ", ".join(products.keys()))
        print _("Installed Products:")
        for prod_status in installed_status:
            print ("   %s - %s" % (prod_status[0], prod_status[1]))
    except Exception, e:
        log.exception(e)
        log.warning("Warning: Unable to auto subscribe to %s" \
                % ", ".join(products.keys()))


class CliCommand(object):
    """ Base class for all sub-commands. """

    def __init__(self, name="cli", usage=None, shortdesc=None,
            description=None, primary=False):
        self.shortdesc = shortdesc
        if shortdesc is not None and description is None:
            description = shortdesc

        self.parser = OptionParser(usage=usage, description=description)
        self._add_common_options()

        self.name = name
        self.primary = primary

        self.proxy_url = None
        self.proxy_hostname = None
        self.proxy_port = None

    def _request_validity_check(self):
        bus = dbus.SystemBus()
        validity_obj = bus.get_object('com.redhat.SubscriptionManager',
                          '/EntitlementStatus')
        validity_iface = dbus.Interface(validity_obj,
                            dbus_interface='com.redhat.SubscriptionManager.EntitlementStatus')

        try:
            validity_iface.check_status()
        except dbus.DBusException:
            # the call timed out, or something similar. we don't really care
            # about a timely reply or what the result might be, we just want
            # the method to run. So we can safely ignore this.
            pass

    def _add_common_options(self):
        """ Add options that apply to all sub-commands. """

        self.parser.add_option("--proxy", dest="proxy_url",
                               default=None, help=_("proxy url in the form of proxy_hostname:proxy_port"))
        self.parser.add_option("--proxyuser", dest="proxy_user",
                                default=None, help=_("user for http proxy with basic authentication"))
        self.parser.add_option("--proxypassword", dest="proxy_password",
                                default=None, help=_("password for http proxy with basic authentication"))

    def _do_command(self):
        pass

    def assert_should_be_registered(self):
        if not ConsumerIdentity.exists():
            print (_("Consumer not registered. Please register using --username and --password"))
            sys.exit(-1)

    def main(self, args=None):

        # In testing we sometimes specify args, otherwise use the default:
        if not args:
            args = sys.argv[1:]

        (self.options, self.args) = self.parser.parse_args(args)

        # we dont need argv[0] in this list...
        self.args = self.args[1:]

        self.proxy_hostname = cfg.get('server', 'proxy_hostname')
        self.proxy_port = cfg.get('server', 'proxy_port')
        self.proxy_user = cfg.get('server', 'proxy_user')
        self.proxy_password = cfg.get('server', 'proxy_password')

        # support foo.example.com:3128 format
        if self.options.proxy_url:
            parts = self.options.proxy_url.split(':')
            self.proxy_hostname = parts[0]
            # no ':'
            if len(parts) > 1:
                self.proxy_port = parts[1]
            else:
                # if no port specified, use the one from the config, or fallback to the default
                self.proxy_port = cfg.get('server', 'proxy_port') or rhsm.config.DEFAULT_PROXY_PORT

        if self.options.proxy_user:
            self.proxy_user = self.options.proxy_user
        if self.options.proxy_password:
            self.proxy_password = self.options.proxy_password

        # Create a connection using the default configuration:
        cert_file = ConsumerIdentity.certpath()
        key_file = ConsumerIdentity.keypath()

        self.cp = connection.UEPConnection(cert_file=cert_file, key_file=key_file,
                                           proxy_hostname=self.proxy_hostname,
                                           proxy_port=self.proxy_port,
                                           proxy_user=self.proxy_user,
                                           proxy_password=self.proxy_password)

        self.certlib = CertLib(uep=self.cp)

        # do the work, catch most common errors here:
        try:
            self._do_command()
        except X509.X509Error, e:
            log.error(e)
            print _('Consumer certificates corrupted. Please reregister.')


class UserPassCommand(CliCommand):

    """
    Abstract class for commands that require a username and password
    """

    def __init__(self, name, usage=None, shortdesc=None,
            description=None, primary=False):
        super(UserPassCommand, self).__init__(name, usage, shortdesc,
                description,primary)
        self._username = None
        self._password = None

        self.parser.add_option("--username", dest="username",
                               help=_("username to use when authorizing against the server"))
        self.parser.add_option("--password", dest="password",
                               help=_("password to use when authorizing against the server"))

    @staticmethod
    def _get_username_and_password(username, password):
        """
        Safely get a username and password from the tty, without echoing.
        if either username or password are provided as arguments, they will
        not be prompted for.
        """

        if not username:
            while not username:
                username = raw_input(_("Username: "))
        if not password:
            while not password:
                password = getpass.getpass(_("Password: "))

        return (username, password)

    # lazy load the username and password, prompting for them if they weren't
    # given as options. this lets us not prompt if another option fails,
    # or we don't need them.
    @property
    def username(self):
        if not self._username:
            (self._username, self._password) = self._get_username_and_password(
                    self.options.username, self.options.password)
        return self._username

    @property
    def password(self):
        if not self._password:
            (self._username, self._password) = self._get_username_and_password(
                    self.options.username, self.options.password)
        return self._password


class CleanCommand(CliCommand):
    def __init__(self):
        usage = "usage: %prog clean [OPTIONS]"
        shortdesc = _("Remove all local consumer and subscription data without effecting the server")
        desc = shortdesc

        CliCommand.__init__(self, "clean", usage, shortdesc, desc)

        # remove these options as per bz #664581
        self.parser.remove_option("--proxy")
        self.parser.remove_option("--proxyuser")
        self.parser.remove_option("--proxypassword")

    def _do_command(self):
        managerlib.delete_consumer_certs()
        log.info("Cleaned local data")
        print (_("All local data removed"))


class RefreshCommand(CliCommand):
    def __init__(self):
        usage = "usage: %prog refresh [OPTIONS]"
        shortdesc = _("Pull the latest subscription data from the server")
        desc = shortdesc

        CliCommand.__init__(self, "refresh", usage, shortdesc, desc, True)

    def _do_command(self):
        check_registration()
        try:
            self.certlib.update()
            log.info("Refreshed local data")
            print (_("All local data refreshed"))
        except connection.RestlibException, re:
            log.error(re)
            systemExit(-1, re.msg)
        except Exception, e:
            handle_exception(_("Unable to perform refresh due to the following exception \n Error: %s") % e, e)


class IdentityCommand(UserPassCommand):

    def __init__(self):
        usage = "usage: %prog identity [OPTIONS]"
        shortdesc = _("Display the identity certificate for this machine or " \
                      "request a new one")
        desc = shortdesc

        super(IdentityCommand, self).__init__("identity", usage, shortdesc,
                desc)

        self.parser.add_option("--regenerate", action='store_true',
                               help=_("request a new certificate be generated"))
        self.parser.add_option("--force", action='store_true',
                               help=_("force certificate regeneration (requires username and password)"))

    def _validate_options(self):
        self.assert_should_be_registered()
        if not ConsumerIdentity.existsAndValid():
            print (_("Consumer identity either does not exist or is corrupted. Try register --help"))
            sys.exit(-1)
        if self.options.force and not self.options.regenerate:
            print(_("--force can only be used with --regenerate"))
            sys.exit(-1)
        if (self.options.username or self.options.password) and \
                not self.options.force:
            print(_("--username and --password can only be used with --force"))
            sys.exit(-1)

    def _do_command(self):

        self._validate_options()

        try:
            consumer = check_registration()
            consumerid = consumer['uuid']
            consumer_name = consumer['consumer_name']
            if not self.options.regenerate:
                owner = self.cp.getOwner(consumerid)
                ownername = owner['displayName']
                ownerid = owner['id']
                print _('Current identity is: %s \nname: %s \norg name: %s \norg id: %s') \
                         % (consumerid, consumer_name, ownername, ownerid)
            else:
                if self.options.force:
                    self.cp = connection.UEPConnection(username=self.username,
                                                       password=self.password,
                                                       proxy_hostname=self.proxy_hostname,
                                                       proxy_port=self.proxy_port,
                                                       proxy_user=self.proxy_user,
                                                       proxy_password=self.proxy_password)
                consumer = self.cp.regenIdCertificate(consumerid)
                managerlib.persist_consumer_cert(consumer)

            log.info("Successfully generated a new identity from Entitlement Platform.")
        except connection.RestlibException, re:
            log.exception(re)
            log.error("Error: Unable to generate a new identity for the system: %s" % re)
            systemExit(-1, re.msg)
        except Exception, e:
            handle_exception(_("Error: Unable to generate a new identity for the system"), e)


class OwnersCommand(UserPassCommand):

    def __init__(self):
        usage = "usage: %prog orgs [OPTIONS]"
        shortdesc = _("Display the orgs available for a user")
        desc = shortdesc

        super(OwnersCommand, self).__init__("orgs", usage, shortdesc,
                desc)

    def _do_command(self):

        try:
            self.cp = connection.UEPConnection(username=self.username,
                                               password=self.password,
                                               proxy_hostname=self.proxy_hostname,
                                               proxy_port=self.proxy_port,
                                               proxy_user=self.proxy_user,
                                               proxy_password=self.proxy_password)
            owners = self.cp.getOwnerList(self.username)
            if len(owners):
                print "orgs:"
                for owner in owners:
                    print owner['key']

            log.info("Successfully retrieved org list from Entitlement Platform.")
        except connection.RestlibException, re:
            log.exception(re)
            log.error("Error: Unable to retrieve org list from Entitlement Platform: %s" % re)
            systemExit(-1, re.msg)
        except Exception, e:
            handle_exception(_("Error: Unable to retrieve org list from Entitlement Platform"), e)


class RegisterCommand(UserPassCommand):

    def __init__(self):
        usage = "usage: %prog register [OPTIONS]"
        shortdesc = get_branding().CLI_REGISTER
        desc = shortdesc

        super(RegisterCommand, self).__init__("register", usage, shortdesc,
                desc, True)

        self.parser.add_option("--type", dest="consumertype", default="system",
                               help=_("the type of consumer to register, defaults to system"))
        self.parser.add_option("--name", dest="consumername",
                               help=_("name of the consumer to register, defaults to the hostname"))
        self.parser.add_option("--consumerid", dest="consumerid",
                               help=_("if supplied, the existing consumer data is pulled from the server"))
<<<<<<< HEAD
        self.parser.add_option("--org", dest="org",
                               help=_("register to one of multiple organizations for the user"))
=======
        self.parser.add_option("--owner", dest="owner",
                               help=_("register to one of multiple owners for the user"))
        self.parser.add_option("--environment", dest="environment",
                               help=_("Name of a specific environment in the destination owner to register to."))
>>>>>>> e0874b3d
        self.parser.add_option("--autosubscribe", action='store_true',
                               help=_("automatically subscribe this system to\
                                     compatible subscriptions."))
        self.parser.add_option("--force", action='store_true',
                               help=_("register the system even if it is already registered"))
        self.parser.add_option("--activationkey", action='append', dest="activation_keys",
                               help=_("one or more activation keys to use for registration"))
        self.facts = Facts()

    def _validate_options(self):
        if ConsumerIdentity.exists() and not self.options.force:
            print(_("This system is already registered. Use --force to override"))
            sys.exit(1)
        elif (self.options.consumername == ''):
            print(_("Error: consumer name can not be empty."))
            sys.exit(-1)
        elif (self.options.username and self.options.activation_keys):
            print(_("Error: Activation keys do not require user credentials"))
            sys.exit(-1)
        elif (self.options.environment and not self.options.owner):
            print(_("Error: Must specify --owner to register to an environment."))
            sys.exit(-1)

    def _do_command(self):
        """
        Executes the command.
        """
        # Always warn the user if registered to old RHN/Spacewalk
        if managerlib.is_registered_with_classic():
            print(get_branding().REGISTERED_TO_OTHER_WARNING)

        self._validate_options()

        # Set consumer's name to hostname by default:
        consumername = self.options.consumername
        if consumername == None:
            consumername = socket.gethostname()

        if ConsumerIdentity.exists() and self.options.force:
            # First let's try to un-register previous consumer. This may fail
            # if consumer has already been deleted so we will continue even if
            # errors are encountered.
            if ConsumerIdentity.existsAndValid():
                old_uuid = ConsumerIdentity.read().getConsumerId()
                try:
                    managerlib.unregister(self.cp, old_uuid)
                    log.info("--force specified, un-registered old consumer: %s" % old_uuid)
                    print(_("The system with UUID %s has been unregistered") % old_uuid)
                except Exception, e:
                    log.error("Unable to un-register consumer: %s" % old_uuid)
                    log.exception(e)

        # Proceed with new registration:
        try:

            admin_cp = connection.UEPConnection(username=self.username,
                                        password=self.password,
                                        proxy_hostname=self.proxy_hostname,
                                        proxy_port=self.proxy_port,
                                        proxy_user=self.proxy_user,
                                        proxy_password=self.proxy_password)

            if self.options.consumerid:
            #TODO remove the username/password
                consumer = admin_cp.getConsumer(self.options.consumerid,
                        self.username, self.password)
            else:
                if self.options.activation_keys:

                    admin_cp = connection.UEPConnection(proxy_hostname=self.proxy_hostname,
                                    proxy_port=self.proxy_port,
                                    proxy_user=self.proxy_user,
                                    proxy_password=self.proxy_password)

                    consumer = admin_cp.registerConsumerWithKeys(
                        name=consumername,
                        type=self.options.consumertype,
                        facts=self.facts.get_facts(),
                        keys=self.options.activation_keys)
                else:
<<<<<<< HEAD
=======
                    admin_cp = connection.UEPConnection(username=self.username,
                                                        password=self.password,
                                                        proxy_hostname=self.proxy_hostname,
                                                        proxy_port=self.proxy_port,
                                                        proxy_user=self.proxy_user,
                                                        proxy_password=self.proxy_password)
>>>>>>> e0874b3d
                    owner_key = self._determine_owner_key(admin_cp)

                    environment_id = self._get_environment_id(admin_cp, owner_key, 
                            self.options.environment)
                    consumer = admin_cp.registerConsumer(name=consumername,
                         type=self.options.consumertype, facts=self.facts.get_facts(),
                         owner=owner_key, environment=environment_id)

        except connection.RestlibException, re:
            log.exception(re)
            systemExit(-1, re.msg)
        except Exception, e:
            handle_exception(_("Error during registration: %s") % e, e)

        consumer_info = managerlib.persist_consumer_cert(consumer)

        print (_("The system has been registered with id: %s ")) % (consumer_info["uuid"])

        if self.options.autosubscribe:
            autosubscribe(admin_cp, consumer['uuid'], self.certlib)
        if self.options.consumerid:
            self.certlib.update()

        self._request_validity_check()

    def _get_environment_id(self, cp, owner_key, environment_name):
        # If none specified on CLI, return None, the registration method 
        # will skip environment specification.
        if not environment_name:
            return environment_name

        if not cp.supports_resource('environments'):
            systemExit(_("ERROR: Server does not support environments."))

        env = cp.getEnvironment(owner_key=owner_key, name=environment_name)
        return env['id']

    def _determine_owner_key(self, cp):
        """
        If given an owner in the options, use it. Otherwise ask the server
        for all the owners this user has access too. If there is just one,
        use it's key. If multiple, return None and let the server error out.
        """
        if self.options.org:
            return self.options.org

        owners = cp.getOwnerList(self.username)
        if len(owners) == 1:
            return owners[0]['key']
        # TODO: should we let the None key go, or just assume the server will
        # reject it (it will today, but maybe it would try to guess in the
        # future?)
        return None


class UnRegisterCommand(CliCommand):

    def __init__(self):
        usage = "usage: %prog unregister [OPTIONS]"
        shortdesc = get_branding().CLI_UNREGISTER
        desc = shortdesc

        CliCommand.__init__(self, "unregister", usage, shortdesc, desc, True)

    def _validate_options(self):
        pass

    def _do_command(self):
        if not ConsumerIdentity.exists():
            print(_("This system is currently not registered."))
            sys.exit(1)

        try:
            consumer = check_registration()['uuid']
            managerlib.unregister(self.cp, consumer, False)
        except Exception, e:
            handle_exception("Unregister failed", e)

        #this block is simply to ensure that the yum repos got updated. If it fails,
        #there is no issue since it will most likely be cleaned up elsewhere (most
        #likely by the yum plugin)
        try:
            uep = connection.UEPConnection(cert_file=ConsumerIdentity.certpath(),
            key_file=ConsumerIdentity.keypath())
            certmgr = CertManager(uep=uep)
            certmgr.update()
        except Exception, e:
            pass

        self._request_validity_check()

        print(_("System has been un-registered."))


class RedeemCommand(CliCommand):

    def __init__(self):
        usage = "usage: %prog redeem [OPTIONS]"
        shortdesc = _("Attempt to redeem a subscription for a preconfigured machine")
        desc = shortdesc
        CliCommand.__init__(self, "redeem", usage, shortdesc, desc)

        self.parser.add_option("--email", dest="email", action='store',
                               help=_("optional email address to notify when "
                               "subscription activation is complete."))
        self.parser.add_option("--locale", dest="locale", action='store',
                               help=_("optional language to use for email "
                               "notification when subscription activation is "
                               "complete. Used with --email only. Examples: en-us, de-de"))

    def _validate_options(self):
        pass

    def _do_command(self):
        """
        Executes the command.
        """
        self._validate_options()
        consumer = check_registration()['uuid']

        try:
            # update facts first, if we need to
            facts = Facts()

            if facts.delta():
                self.cp.updateConsumerFacts(consumer, facts.get_facts())

            self.cp.activateMachine(consumer, self.options.email, self.options.locale)

        except Exception, e:
            handle_exception("Unable to redeem: %s" % e, e)


class SubscribeCommand(CliCommand):

    def __init__(self):
        usage = "usage: %prog subscribe [OPTIONS]"
        shortdesc = _("Subscribe the registered machine to a specified product")
        desc = shortdesc
        CliCommand.__init__(self, "subscribe", usage, shortdesc, desc, True)

        self.product = None
        self.substoken = None
        self.parser.add_option("--pool", dest="pool", action='append',
                               help=_("the id of the pool to subscribe to"))
        self.parser.add_option("--quantity", dest="quantity",
                               help=_("number of subscriptions to consume"))
        self.parser.add_option("--auto", action='store_true',
                               help=_("automatically subscribe this system to\
                                     compatible subscriptions."))

    def _validate_options(self):
        if not (self.options.pool or self.options.auto):
            print _("Error: This command requires that you specify a pool with --pool or use --auto.")
            sys.exit(-1)
        if self.options.pool and self.options.auto:
            print _("Error: Only one of --pool or --auto may be used with this command.")
            sys.exit(-1)

    def _do_command(self):
        """
        Executes the command.
        """
        self._validate_options()
        consumer = check_registration()['uuid']
        try:
            # update facts first, if we need to
            facts = Facts()

            if facts.delta():
                self.cp.updateConsumerFacts(consumer, facts.get_facts())

            if self.options.pool:
                for pool in self.options.pool:
                    try:
                        # odd html strings will cause issues, reject them here.
                        if (pool.find("#") >= 0):
                            systemExit(-1, _("Please enter a valid numeric pool id."))
                        self.cp.bindByEntitlementPool(consumer, pool, self.options.quantity)
                        print _("Successfully subscribed the system to Pool %s") % pool
                        log.info("Info: Successfully subscribed the system to the Entitlement Pool %s" % pool)
                    except connection.RestlibException, re:
                        log.exception(re)
                        if re.code == 403:
                            print re.msg  # already subscribed.
                        elif re.code == 400:
                            print re.msg  # no such pool.
                        else:
                            systemExit(-1, re.msg)  # some other error.. don't try again
            # must be auto
            else:
                autosubscribe(self.cp, consumer, self.certlib)

            result = self.certlib.update()
            if result[1]:
                print 'Entitlement Certificate(s) update failed due to the following reasons:'
                for e in result[1]:
                    print '\t-', ' '.join(str(e).split('-')[1:]).strip()
            self._request_validity_check()

        except Exception, e:
            handle_exception("Unable to subscribe: %s" % e, e)


class UnSubscribeCommand(CliCommand):

    def __init__(self):
        usage = "usage: %prog unsubscribe [OPTIONS]"
        shortdesc = _("Unsubscribe the machine from all or specific subscriptions")
        desc = shortdesc
        CliCommand.__init__(self, "unsubscribe", usage, shortdesc, desc, True)

        self.serial_numbers = None
        self.parser.add_option("--serial", dest="serial",
                               help=_("Certificate serial to unsubscribe"))
        self.parser.add_option("--all", dest="all", action="store_true",
                               help=_("Unsubscribe from all subscriptions"))

    def _validate_options(self):
        CliCommand._validate_options(self)

    def _do_command(self):
        """
        Executes the command.
        """
        consumer = check_registration()['uuid']
        try:
            if self.options.all:
                self.cp.unbindAll(consumer)
                log.info("Warning: This machine has been unsubscribed from all its subscriptions as per user request.")
            elif self.options.serial:
                if not self.options.serial.isdigit():
                    systemExit(-1, "'%s' is not a valid serial number" % self.options.serial)
                else:
                    self.cp.unbindBySerial(consumer, self.options.serial)
                    log.info("This machine has been Unsubscribed from subcription with Serial number %s" % (self.options.serial))
            else:
                print _("One of --serial or --all must be provided")
                self.parser.print_help()
                return
            self.certlib.update()
        except connection.RestlibException, re:
            log.error(re)
            systemExit(-1, re.msg)
        except Exception, e:
            handle_exception(_("Unable to perform unsubscribe due to the following exception \n Error: %s") % e, e)

        # it is okay to call this no matter what happens above,
        # it's just a notification to perform a check
        self._request_validity_check()


class FactsCommand(CliCommand):

    def __init__(self):
        usage = "usage: %prog facts [OPTIONS]"
        shortdesc = _("Work with the current facts for this machine")
        desc = shortdesc
        CliCommand.__init__(self, "facts", usage, shortdesc, desc)

        self.parser.add_option("--list", action="store_true",
                               help=_("list known facts for this system"))
        self.parser.add_option("--update", action="store_true",
                               help=_("update the system facts"))

    def _validate_options(self):
        # Only require registration for updating facts
        if self.options.update:
            self.assert_should_be_registered()

        # one or the other
        if not (self.options.list or self.options.update):
            print _("Error: Need either --list or --update, Try facts --help")
            sys.exit(-1)

    def _do_command(self):
        self._validate_options()
        if self.options.list:
            facts = Facts()
            fact_dict = facts.get_facts()
            fact_keys = fact_dict.keys()
            fact_keys.sort()
            for key in fact_keys:
                print "%s: %s" % (key, fact_dict[key])

        if self.options.update:
            facts = Facts()
            consumer = check_registration()['uuid']
            self.cp.updateConsumerFacts(consumer, facts.get_facts())
            print _("Facts sucessfully updated.")

class ReposCommand(CliCommand):

    def __init__(self):
        usage = "usage: %prog repos [OPTIONS]"
        shortdesc = _("List the repos which this machine is entitled to use")
        desc = shortdesc
        CliCommand.__init__(self, "repos", usage, shortdesc, desc)

        self.parser.add_option("--list", action="store_true",
                               help=_("list the entitled repositories for this system"))

    def _validate_options(self):
        self.assert_should_be_registered()

        # one or the other
        if not (self.options.list):
            print _("Error: No options provided. Please see the help comand.")
            sys.exit(-1)

    def _do_command(self):
        self._validate_options()
        if self.options.list:
            rl = RepoLib()
            repos = rl.get_repos()
            if len(repos) > 0:
                print _("The system is entitled to the following repositories.")
                print _("These can be managed at in the repo file %s.") % rl.get_repo_file()

                for repo in repos:
                    print constants.repos_list % (repo["name"],
                        repo["baseurl"],
                        repo["enabled"])
            else:
                print _("The system is not entitled to use any repositories")

class ListCommand(CliCommand):

    def __init__(self):
        usage = "usage: %prog list [OPTIONS]"
        shortdesc = _("List subscription and product information for this machine")
        desc = shortdesc
        CliCommand.__init__(self, "list", usage, shortdesc, desc, True)
        self.available = None
        self.consumed = None
        self.parser.add_option("--installed", action='store_true', help=_("if supplied then list shows those products which are installed (default)"))
        self.parser.add_option("--available", action='store_true',
                               help=_("if supplied then list shows those subscriptions which are available"))
        self.parser.add_option("--ondate", dest="on_date",
                                help=_("date to search on, defaults to today's date, only used with --available " +
                                      "(example: ") + strftime("%Y-%m-%d", localtime()) + " )")
        self.parser.add_option("--consumed", action='store_true',
                               help=_("if supplied then list shows those subscriptions are consumed by this machine."))
        self.parser.add_option("--all", action='store_true',
                               help=_("if supplied with --available then all subscriptions are returned"))

    def _validate_options(self):
        if (self.options.all and not self.options.available):
            print _("Error: --all is only applicable with --available")
            sys.exit(-1)
        if (self.options.on_date and not self.options.available):
            print _("Error: --ondate is only applicable with --available")
            sys.exit(-1)
        if not (self.options.available or self.options.consumed):
            self.options.installed = True

    def _do_command(self):
        """
        Executes the command.
        """

        self._validate_options()

        consumer = check_registration()['uuid']
        if self.options.installed:
            iproducts = managerlib.getInstalledProductStatus()
            if not len(iproducts):
                print(_("No installed Products to list"))
                sys.exit(0)
            print "+-------------------------------------------+"
            print _("    Installed Product Status")
            print "+-------------------------------------------+"
            for product in iproducts:
                print constants.installed_product_status % product

        if self.options.available:
            on_date = None
            if self.options.on_date:
                try:
                    # doing it this ugly way for pre python 2.5
                    on_date = datetime.datetime(
                            *(strptime(self.options.on_date, '%Y-%m-%d')[0:6]))
                except Exception:
                    print(_("Date entered is invalid. Date should be in YYYY-MM-DD format (example: ") + strftime("%Y-%m-%d", localtime()) + " )")
                    sys.exit(1)

            facts = Facts()
            epools = managerlib.getAvailableEntitlements(self.cp, consumer,
                    facts, self.options.all, on_date)
            if not len(epools):
                print(_("No Available subscription pools to list"))
                sys.exit(0)
            print "+-------------------------------------------+\n    %s\n+-------------------------------------------+\n" % _("Available Subscriptions")
            for data in epools:
                # TODO:  Something about these magic numbers!
                product_name = self._format_name(data['productName'], 24, 80)

                print constants.available_subs_list % (product_name,
                                                       data['productId'],
                                                       data['id'],
                                                       data['quantity'],
                                                       data['endDate'])

        if self.options.consumed:
            cpents = managerlib.getConsumedProductEntitlements()
            if not len(cpents):
                print(_("No Consumed subscription pools to list"))
                sys.exit(0)
            print """+-------------------------------------------+\n    %s\n+-------------------------------------------+\n""" % _("Consumed Product Subscriptions")
            for product in cpents:
                print constants.consumed_subs_list % product

    def _format_name(self, name, indent, max_length):
        """
        Formats a potentially long name for multi-line display, giving
        it a columned effect.
        """
        words = name.split()
        current = indent
        lines = []
        line = [words.pop(0)]

        def add_line():
            lines.append(' '.join(line))

        # Split here and build it back up by word, this way we get word wrapping
        for word in words:
            if current + len(word) < max_length:
                current += len(word) + 1  # Have to account for the extra space
                line.append(word)
            else:
                add_line()
                line = [' ' * (indent - 1), word]
                current = indent

        add_line()
        return '\n'.join(lines)


# taken wholseale from rho...
class CLI:

    def __init__(self):

        self.cli_commands = {}
        for clazz in [RegisterCommand, UnRegisterCommand, ListCommand, SubscribeCommand,\
                       UnSubscribeCommand, FactsCommand, IdentityCommand, OwnersCommand, \
                       RefreshCommand, CleanCommand, RedeemCommand, ReposCommand]:
            cmd = clazz()
            # ignore the base class
            if cmd.name != "cli":
                self.cli_commands[cmd.name] = cmd

    def _add_command(self, cmd):
        self.cli_commands[cmd.name] = cmd

    def _usage(self):
        print _("\nUsage: %s [options] MODULENAME --help\n") % os.path.basename(sys.argv[0])
        print _("Primary Modules:")
        print "\r"

        items = self.cli_commands.items()
        items.sort()
        for (name, cmd) in items:
            if (cmd.primary):
                print("\t%-14s %-25s" % (name, cmd.shortdesc))
        print("")
        print _("Other Modules (Please consult documentation):")
        print "\r"
        for (name, cmd) in items:
            if (not cmd.primary):
                print("\t%-14s %-25s" % (name, cmd.shortdesc))
        print("")


    def _find_best_match(self, args):
        """
        Returns the subcommand class that best matches the subcommand specified
        in the argument list. For example, if you have two commands that start
        with auth, 'auth show' and 'auth'. Passing in auth show will match
        'auth show' not auth. If there is no 'auth show', it tries to find
        'auth'.

        This function ignores the arguments which begin with --
        """
        possiblecmd = []
        for arg in args[1:]:
            if not arg.startswith("-"):
                possiblecmd.append(arg)

        if not possiblecmd:
            return None

        cmd = None
        i = len(possiblecmd)
        while cmd == None:
            key = " ".join(possiblecmd[:i])
            if key is None or key == "":
                break

            cmd = self.cli_commands.get(key)
            i -= 1

        return cmd

    def main(self):
        managerlib.check_identity_cert_perms()

        cmd = self._find_best_match(sys.argv)
        if len(sys.argv) < 2 or not cmd:
            self._usage()
            sys.exit(0)

        cmd.main()


def systemExit(code, msgs=None):
    "Exit with a code and optional message(s). Saved a few lines of code."

    if msgs:
        if type(msgs) not in [type([]), type(())]:
            msgs = (msgs, )
        for msg in msgs:
            sys.stderr.write(unicode(msg).encode("utf-8") + '\n')
    sys.exit(code)


def check_registration():
    if not ConsumerIdentity.exists():
        needToRegister = \
            _("Error: You need to register this system by running " \
            "`register` command before using this option.")
        print needToRegister
        sys.exit(1)
    consumer = ConsumerIdentity.read()
    consumer_info = {"consumer_name": consumer.getConsumerName(),
                     "uuid": consumer.getConsumerId()}
    return consumer_info

if __name__ == "__main__":
    CLI().main()<|MERGE_RESOLUTION|>--- conflicted
+++ resolved
@@ -405,15 +405,10 @@
                                help=_("name of the consumer to register, defaults to the hostname"))
         self.parser.add_option("--consumerid", dest="consumerid",
                                help=_("if supplied, the existing consumer data is pulled from the server"))
-<<<<<<< HEAD
         self.parser.add_option("--org", dest="org",
                                help=_("register to one of multiple organizations for the user"))
-=======
-        self.parser.add_option("--owner", dest="owner",
-                               help=_("register to one of multiple owners for the user"))
         self.parser.add_option("--environment", dest="environment",
-                               help=_("Name of a specific environment in the destination owner to register to."))
->>>>>>> e0874b3d
+                               help=_("register to a specific environment in the destination org"))
         self.parser.add_option("--autosubscribe", action='store_true',
                                help=_("automatically subscribe this system to\
                                      compatible subscriptions."))
@@ -433,8 +428,8 @@
         elif (self.options.username and self.options.activation_keys):
             print(_("Error: Activation keys do not require user credentials"))
             sys.exit(-1)
-        elif (self.options.environment and not self.options.owner):
-            print(_("Error: Must specify --owner to register to an environment."))
+        elif (self.options.environment and not self.options.org):
+            print(_("Error: Must specify --org to register to an environment."))
             sys.exit(-1)
 
     def _do_command(self):
@@ -494,15 +489,6 @@
                         facts=self.facts.get_facts(),
                         keys=self.options.activation_keys)
                 else:
-<<<<<<< HEAD
-=======
-                    admin_cp = connection.UEPConnection(username=self.username,
-                                                        password=self.password,
-                                                        proxy_hostname=self.proxy_hostname,
-                                                        proxy_port=self.proxy_port,
-                                                        proxy_user=self.proxy_user,
-                                                        proxy_password=self.proxy_password)
->>>>>>> e0874b3d
                     owner_key = self._determine_owner_key(admin_cp)
 
                     environment_id = self._get_environment_id(admin_cp, owner_key, 
