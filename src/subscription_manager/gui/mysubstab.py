#
# Copyright (c) 2010 Red Hat, Inc.
#
# This software is licensed to you under the GNU General Public License,
# version 2 (GPLv2). There is NO WARRANTY for this software, express or
# implied, including the implied warranties of MERCHANTABILITY or FITNESS
# FOR A PARTICULAR PURPOSE. You should have received a copy of GPLv2
# along with this software; if not, see
# http://www.gnu.org/licenses/old-licenses/gpl-2.0.txt.
#
# Red Hat trademarks are not licensed under GPLv2. No permission is
# granted to use or replicate Red Hat trademarks that are incorporated
# in this software or its documentation.
#

import gtk
import gobject
from datetime import datetime, timedelta

from rhsm.certificate import GMT

from subscription_manager.certdirectory import EntitlementDirectory, ProductDirectory
from subscription_manager.certlib import Disconnected
from subscription_manager.gui import messageWindow
from subscription_manager.gui import widgets
from subscription_manager.gui.utils import handle_gui_exception, get_dbus_iface,\
    get_cell_background_color

import gettext
from subscription_manager.cert_sorter import EntitlementCertStackingGroupSorter
from subscription_manager.gui.storage import MappedTreeStore
_ = gettext.gettext

WARNING_DAYS = 6 * 7   # 6 weeks * 7 days / week

WARNING_COLOR = '#FFFB82'
EXPIRED_COLOR = '#FFAF99'


class MySubscriptionsTab(widgets.SubscriptionManagerTab):

    # Are facts required here? [mstead]
    def __init__(self, backend, consumer, facts, parent_win,
                 ent_dir=None,
                 prod_dir=None):
        """
        Create a new 'My Subscriptions' tab.
        """
        super(MySubscriptionsTab, self).__init__('mysubs.glade', ['details_box',
                                                                  'unsubscribe_button'])
        self.backend = backend
        self.consumer = consumer
        self.facts = facts
        self.parent_win = parent_win
        self.entitlement_dir = ent_dir or EntitlementDirectory()
        self.product_dir = prod_dir or ProductDirectory()

        self.sub_details = widgets.SubDetailsWidget()

        # Put the details widget in the middle
        details = self.sub_details.get_widget()
        self.details_box.pack_start(details)

        # Set up columns on the view
        column = self.add_text_column(_("Subscription"), 'subscription', True)
        cols = []
        cols.append((column, 'text', 'subscription'))

        progress_renderer = gtk.CellRendererProgress()
        products_column = gtk.TreeViewColumn(_("Installed Products"),
                                             progress_renderer,
                                             value=self.store['installed_value'],
                                             text=self.store['installed_text'])
        self.empty_progress_renderer = gtk.CellRendererText()
        products_column.pack_end(self.empty_progress_renderer, True)
        products_column.set_cell_data_func(progress_renderer, self._update_progress_renderer)
        self.top_view.append_column(products_column)

        column = self.add_date_column(_("End Date"), 'expiration_date')
        cols.append((column, 'date', 'expiration_date'))

        # Disable row striping on the tree view as we are overriding the behavior
        # to display stacking groups as one color.
        self.top_view.set_rules_hint(False)

        column = self.add_text_column(_("Quantity"), 'quantity')
        cols.append((column, 'text', 'quantity'))

        self.set_sorts(cols)

        self.top_view.connect("row_activated",
                              widgets.expand_collapse_on_row_activated_callback)

        self.update_subscriptions()

        self.glade.signal_autoconnect({'on_unsubscribe_button_clicked': self.unsubscribe_button_clicked})

        # Monitor entitlements/products for additions/deletions
        def on_cert_change(filemonitor):
            self.update_subscriptions()

        self.backend.monitor_certs(on_cert_change)

    def get_store(self):
        return MappedTreeStore(self.get_type_map())

    def _on_unsubscribe_prompt_response(self, dialog, response, selection):
        if not response:
            return

        serial = long(selection['serial'])

        if self.backend.is_registered():
            try:
                self.backend.uep.unbindBySerial(self.consumer.uuid, serial)
            except Exception, e:
                handle_gui_exception(e, _("There was an error unsubscribing from %s with serial number %s") % (selection['subscription'], serial), self.parent_win, formatMsg=False)

            try:
                self.backend.certlib.update()
            except Disconnected, e:
                pass
        else:
            # unregistered, just delete the certs directly
            self.backend.certlib.delete([serial])

        self.update_subscriptions()

    def unsubscribe_button_clicked(self, widget):
        selection = widgets.SelectionWrapper(self.top_view.get_selection(), self.store)

        # nothing selected
        if not selection.is_valid():
            return

        prompt = messageWindow.YesNoDialog(_("Are you sure you want to unsubscribe from %s?") % selection['subscription'],
                self.content.get_toplevel())
        prompt.connect('response', self._on_unsubscribe_prompt_response, selection)

    def update_subscriptions(self):
        """
        Pulls the entitlement certificates and updates the subscription model.
        """
        self.store.clear()
        sorter = EntitlementCertStackingGroupSorter(self.entitlement_dir.list())
        for idx, group in enumerate(sorter.groups):
            self._add_group(idx, group)
        self.top_view.expand_all()
        dbus_iface = get_dbus_iface()
        dbus_iface.check_status(ignore_reply=True)
        self.facts.refresh_validity_facts()
        self.unsubscribe_button.set_property('sensitive', False)

    def _add_group(self, group_idx, group):
        iter = None
        if group.name:
            bg_color = self._get_background_color(group_idx)
            iter = self.store.add_map(iter, self._create_stacking_header_entry(group.name,
                                                                               bg_color))
        change_parent_color = False
        new_parent_color = None
        for i, cert in enumerate(group.entitlements):
            bg_color = self._get_background_color(group_idx, cert)
            self.store.add_map(iter, self._create_entry_map(cert, bg_color))

            # Determine if we need to change the parent's color. We
            # will match the parent's color with the childrent if all
            # children are the same color.
            if i == 0:
                new_parent_color = bg_color
            else:
                change_parent_color = new_parent_color == bg_color

        # Update the parent color if required.
        if change_parent_color and iter:
            self.store.set_value(iter, self.store['background'], new_parent_color)

    def get_label(self):
        return _("My Subscriptions")

    def get_type_map(self):
        return {
            'subscription': str,
            'installed_value': float,
            'installed_text': str,
            'start_date': gobject.TYPE_PYOBJECT,
            'expiration_date': gobject.TYPE_PYOBJECT,
            'quantity': str,
            'serial': str,
            'align': float,
            'background': str,
            'is_group_row': bool
        }

    def on_selection(self, selection):
        """
        Updates the 'Subscription Details' panel with the currently selected
        subscription.
        """

        if selection['is_group_row']:
            self.sub_details.clear()
            self.unsubscribe_button.set_property('sensitive', False)
            return

        self.unsubscribe_button.set_property('sensitive', True)
        # Load the entitlement certificate for the selected row:
        serial = selection['serial']
        cert = self.entitlement_dir.find(long(serial))
        order = cert.order
        products = [(product.name, product.id)
                        for product in cert.products]

        if str(order.virt_only) == "1":
            virt_only = _("Virtual")
        else:
            virt_only = _("Physical")

        if str(order.provides_management) == "1":
            management = _("Yes")
        else:
            management = _("No")

        self.sub_details.show(order.name,
                              contract=order.contract_number or "",
                              start=cert.valid_range.begin(),
                              end=cert.valid_range.end(),
                              account=order.account_number or "",
                              management=management,
                              virt_only=virt_only or "",
<<<<<<< HEAD
                              support_level=order.service_level or "",
                              support_type=order.service_type or "",
                              products=products)
=======
                              support_level=order.getSupportLevel() or "",
                              support_type=order.getSupportType() or "",
                              products=products,
                              sku=order.getSku())
>>>>>>> 5ccfd783

    def on_no_selection(self):
        """
        Clears out the subscription details panel when no subscription is
        selected.
        """
        self.sub_details.clear()

    def _create_stacking_header_entry(self, title, background_color):
        entry = {}
        entry['subscription'] = title
        entry['installed_value'] = 0.0
        entry['align'] = 0.5         # Center horizontally
        entry['background'] = background_color
        entry['is_group_row'] = True

        return entry

    def _create_entry_map(self, cert, background_color):
        order = cert.order
        products = cert.products
        installed = self._get_installed(products)

        # Initialize an entry list of the proper length
        entry = {}
        entry['subscription'] = order.name
        entry['installed_value'] = self._percentage(installed, products)
        entry['installed_text'] = '%s / %s' % (len(installed), len(products))
        entry['start_date'] = cert.valid_range.begin()
        entry['expiration_date'] = cert.valid_range.end()
        entry['quantity'] = order.quantity_used
        entry['serial'] = cert.serial
        entry['align'] = 0.5         # Center horizontally
        entry['background'] = background_color
        entry['is_group_row'] = False

        return entry

    def _get_background_color(self, idx, entitlement_cert=None):
        if entitlement_cert:
            date_range = entitlement_cert.valid_range
            now = datetime.now(GMT())

            if date_range.end() < now:
                return EXPIRED_COLOR

            if date_range.end() - timedelta(days=WARNING_DAYS) < now:
                return WARNING_COLOR

        return get_cell_background_color(idx)

    def _percentage(self, subset, full_set):
        if (len(full_set) == 0):
            return 100
        else:
            return (float(len(subset)) / len(full_set)) * 100

    def _get_installed(self, products):
        installed_dir = self.product_dir
        installed_products = []

        for product in products:
            installed = installed_dir.findByProduct(product.id)

            if installed:
                installed_products.append(installed)

        return installed_products

    def _update_progress_renderer(self, column, cell_renderer, tree_model, iter):
        hide_progress = tree_model.get_value(iter, self.store['is_group_row'])
        background_color = tree_model.get_value(iter, self.store['background'])

        cell_renderer.set_property('visible', not hide_progress)

        self.empty_progress_renderer.set_property('visible', hide_progress)
        self.empty_progress_renderer.set_property('cell-background', background_color)<|MERGE_RESOLUTION|>--- conflicted
+++ resolved
@@ -228,16 +228,10 @@
                               account=order.account_number or "",
                               management=management,
                               virt_only=virt_only or "",
-<<<<<<< HEAD
                               support_level=order.service_level or "",
                               support_type=order.service_type or "",
-                              products=products)
-=======
-                              support_level=order.getSupportLevel() or "",
-                              support_type=order.getSupportType() or "",
                               products=products,
-                              sku=order.getSku())
->>>>>>> 5ccfd783
+                              sku=order.sku)
 
     def on_no_selection(self):
         """
