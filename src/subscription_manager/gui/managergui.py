--- conflicted
+++ resolved
@@ -71,11 +71,8 @@
 cfg = config.initConfig()
 
 
-<<<<<<< HEAD
-
-
-=======
->>>>>>> f29df699
+
+
 class Backend(object):
     """
     Wrapper for sharing UEP connections to Candlepin.
