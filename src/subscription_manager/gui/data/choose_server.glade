<?xml version="1.0" encoding="UTF-8"?>
<glade-interface>
  <!-- interface-requires gtk+ 2.16 -->
  <!-- interface-naming-policy project-wide -->
  <widget class="GtkVBox" id="container">
    <property name="visible">True</property>
    <property name="can_focus">False</property>
    <child>
      <widget class="GtkVBox" id="choose_server_vbox">
        <property name="visible">True</property>
        <property name="can_focus">False</property>
        <property name="spacing">16</property>
        <child>
          <widget class="GtkHBox" id="hbox2">
            <property name="visible">True</property>
            <property name="can_focus">False</property>
            <property name="spacing">12</property>
            <child>
              <widget class="GtkLabel" id="choose_server_label">
                <property name="width_request">520</property>
                <property name="visible">True</property>
                <property name="can_focus">False</property>
                <property name="xalign">0</property>
                <property name="xpad">12</property>
                <property name="label" translatable="yes">The Subscription Management Service you register with will provide your system with updates and allow additional management.</property>
                <property name="use_markup">True</property>
                <property name="wrap">True</property>
                <accessibility>
<<<<<<< HEAD
                  <atkproperty name="AtkObject::accessible-name" translatable="yes">proxy_label</atkproperty>
                </accessibility>
              </widget>
              <packing>
                <property name="expand">False</property>
                <property name="fill">True</property>
                <property name="position">0</property>
              </packing>
            </child>
            <child>
              <widget class="GtkVBox" id="proxy_config_button_vbox">
                <property name="visible">True</property>
                <property name="can_focus">False</property>
                <child>
                  <widget class="GtkButton" id="proxy_config_button">
                    <property name="label" translatable="yes">Proxy Configuration</property>
                    <property name="visible">True</property>
                    <property name="can_focus">True</property>
                    <property name="receives_default">True</property>
                    <accessibility>
                      <atkproperty name="AtkObject::accessible-name" translatable="yes">proxy_config_button</atkproperty>
                    </accessibility>
                    <signal name="clicked" handler="on_proxy_config_button_clicked" />
                  </widget>
                  <packing>
                    <property name="expand">False</property>
                    <property name="fill">False</property>
                    <property name="position">0</property>
                  </packing>
                </child>
              </widget>
              <packing>
                <property name="expand">False</property>
                <property name="fill">False</property>
                <property name="position">1</property>
              </packing>
            </child>
          </widget>
          <packing>
            <property name="expand">False</property>
            <property name="fill">True</property>
            <property name="position">1</property>
          </packing>
        </child>
        <child>
          <widget class="GtkHBox" id="rhn_radio_hbox">
            <property name="visible">True</property>
            <property name="can_focus">False</property>
            <property name="spacing">6</property>
            <child>
              <widget class="GtkRadioButton" id="rhn_radio">
                <property name="visible">True</property>
                <property name="can_focus">True</property>
                <property name="receives_default">False</property>
                <property name="active">True</property>
                <property name="draw_indicator">True</property>
                <signal name="toggled" handler="on_rhn_radio_toggled" />
                <accessibility>
                  <atkproperty name="AtkObject::accessible-name" translatable="yes">rhn_radio</atkproperty>
=======
                  <atkproperty name="AtkObject::accessible-name" translatable="yes">choose_server_label</atkproperty>
>>>>>>> 85a5703e
                </accessibility>
              </widget>
              <packing>
                <property name="expand">True</property>
                <property name="fill">True</property>
                <property name="position">0</property>
              </packing>
            </child>
            <child>
              <widget class="GtkImage" id="image2">
                <property name="visible">True</property>
                <property name="can_focus">False</property>
                <property name="tooltip" translatable="yes">Registering with Customer Portal, Subscription Asset Manager, CloudForms System Engine or Candlepin servers can be used to provide your system with updates and allow management through the selected server's interface.</property>
                <property name="stock">gtk-info</property>
              </widget>
              <packing>
                <property name="expand">False</property>
                <property name="fill">True</property>
                <property name="position">1</property>
              </packing>
            </child>
          </widget>
          <packing>
            <property name="expand">True</property>
            <property name="fill">True</property>
            <property name="position">0</property>
          </packing>
        </child>
        <child>
          <widget class="GtkVBox" id="local_radio_vbox">
            <property name="visible">True</property>
            <property name="can_focus">False</property>
            <property name="spacing">6</property>
            <child>
              <widget class="GtkHBox" id="local_radio_server_hbox">
                <property name="visible">True</property>
                <property name="can_focus">False</property>
                <property name="spacing">6</property>
                <child>
                  <widget class="GtkLabel" id="server_label">
                    <property name="visible">True</property>
                    <property name="can_focus">False</property>
<<<<<<< HEAD
                    <property name="bottom_padding">36</property>
                    <child>
                      <widget class="GtkRadioButton" id="local_radio">
                        <property name="visible">True</property>
                        <property name="can_focus">True</property>
                        <property name="receives_default">False</property>
                        <property name="draw_indicator">True</property>
                        <property name="group">rhn_radio</property>
                        <accessibility>
                            <atkproperty name="AtkObject::accessible-name" translatable="yes">local_radio</atkproperty>
                        </accessibility>
                        <signal name="toggled" handler="on_local_radio_toggled" />
                      </widget>
                    </child>
=======
                    <property name="xalign">0</property>
                    <property name="xpad">12</property>
                    <property name="label" translatable="yes">I will register with:</property>
                    <accessibility>
                      <atkproperty name="AtkObject::accessible-name" translatable="yes">server_label</atkproperty>
                    </accessibility>
>>>>>>> 85a5703e
                  </widget>
                  <packing>
                    <property name="expand">False</property>
                    <property name="fill">True</property>
                    <property name="position">0</property>
                  </packing>
                </child>
                <child>
                  <widget class="GtkEntry" id="server_entry">
                    <property name="visible">True</property>
                    <property name="can_focus">True</property>
                    <property name="tooltip" translatable="yes">hostname[:port][/prefix]</property>
                    <property name="invisible_char">●</property>
                    <property name="width_chars">30</property>
                    <property name="invisible_char_set">True</property>
                    <property name="primary_icon_activatable">False</property>
                    <property name="secondary_icon_activatable">False</property>
                    <property name="primary_icon_sensitive">True</property>
                    <property name="secondary_icon_sensitive">True</property>
                    <accessibility>
                      <atkproperty name="AtkObject::accessible-name" translatable="yes">server_entry</atkproperty>
                    </accessibility>
                  </widget>
                  <packing>
                    <property name="expand">False</property>
                    <property name="fill">True</property>
                    <property name="position">1</property>
                  </packing>
                </child>
                <child>
                  <widget class="GtkButton" id="default_button">
                    <property name="label" translatable="yes">Default</property>
                    <property name="visible">True</property>
                    <property name="can_focus">True</property>
                    <property name="receives_default">True</property>
                    <property name="tooltip" translatable="yes">Reset to register with Customer Portal.</property>
                    <accessibility>
                      <atkproperty name="AtkObject::accessible-name" translatable="yes">default_button</atkproperty>
                    </accessibility>
                    <signal name="clicked" handler="on_default_button_clicked" swapped="no"/>
                  </widget>
                  <packing>
                    <property name="expand">False</property>
                    <property name="fill">True</property>
                    <property name="position">2</property>
                  </packing>
                </child>
              </widget>
              <packing>
                <property name="expand">True</property>
                <property name="fill">True</property>
                <property name="position">0</property>
              </packing>
            </child>
          </widget>
          <packing>
            <property name="expand">True</property>
            <property name="fill">True</property>
            <property name="position">1</property>
          </packing>
        </child>
        <child>
          <widget class="GtkFrame" id="proxy_frame">
            <property name="visible">True</property>
            <property name="can_focus">False</property>
            <property name="label_xalign">0</property>
            <child>
              <widget class="GtkAlignment" id="alignment1">
                <property name="visible">True</property>
                <property name="can_focus">False</property>
                <property name="top_padding">12</property>
                <property name="bottom_padding">12</property>
                <property name="left_padding">12</property>
                <child>
<<<<<<< HEAD
                  <widget class="GtkAlignment" id="local_offline_hbox_alignment">
                    <property name="visible">True</property>
                    <property name="can_focus">False</property>
                    <property name="bottom_padding">44</property>
                    <child>
                      <widget class="GtkRadioButton" id="offline_radio">
                        <property name="visible">True</property>
                        <property name="can_focus">True</property>
                        <property name="receives_default">False</property>
                        <property name="draw_indicator">True</property>
                        <property name="group">rhn_radio</property>
                        <accessibility>
                            <atkproperty name="AtkObject::accessible-name" translatable="yes">offline_radio</atkproperty>
                        </accessibility>
                        <signal name="toggled" handler="on_offline_radio_toggled" />
                      </widget>
                    </child>
                  </widget>
                  <packing>
                    <property name="expand">False</property>
                    <property name="fill">True</property>
                    <property name="padding">6</property>
                    <property name="position">0</property>
                  </packing>
                </child>
                <child>
                  <widget class="GtkVBox" id="offline_radio_label_vbox">
=======
                  <widget class="GtkHBox" id="hbox1">
>>>>>>> 85a5703e
                    <property name="visible">True</property>
                    <property name="can_focus">False</property>
                    <property name="spacing">6</property>
                    <child>
                      <widget class="GtkImage" id="image1">
                        <property name="visible">True</property>
                        <property name="can_focus">False</property>
                        <property name="stock">gtk-dialog-warning</property>
                      </widget>
                      <packing>
                        <property name="expand">False</property>
                        <property name="fill">True</property>
                        <property name="position">0</property>
                      </packing>
                    </child>
                    <child>
                      <widget class="GtkLabel" id="proxy_label">
                        <property name="visible">True</property>
                        <property name="can_focus">False</property>
                        <property name="label" translatable="yes">If required please configure your proxy before moving forward.</property>
                        <property name="wrap">True</property>
                      </widget>
                      <packing>
                        <property name="expand">True</property>
                        <property name="fill">True</property>
                        <property name="position">1</property>
                      </packing>
                    </child>
                    <child>
                      <widget class="GtkButton" id="proxy_button">
                        <property name="label" translatable="yes">Configure Proxy</property>
                        <property name="visible">True</property>
                        <property name="can_focus">True</property>
                        <property name="receives_default">True</property>
                        <accessibility>
                          <atkproperty name="AtkObject::accessible-name" translatable="yes">proxy_button</atkproperty>
                        </accessibility>
<<<<<<< HEAD
                        <signal name="clicked" handler="on_import_certs_button_clicked" />
=======
                        <signal name="clicked" handler="on_proxy_button_clicked" swapped="no"/>
>>>>>>> 85a5703e
                      </widget>
                      <packing>
                        <property name="expand">False</property>
                        <property name="fill">True</property>
                        <property name="padding">6</property>
                        <property name="position">2</property>
                      </packing>
                    </child>
                  </widget>
                </child>
              </widget>
            </child>
            <child>
              <placeholder/>
              <packing>
                <property name="type">label_item</property>
              </packing>
            </child>
          </widget>
          <packing>
            <property name="expand">True</property>
            <property name="fill">True</property>
            <property name="padding">1</property>
            <property name="position">2</property>
          </packing>
        </child>
      </widget>
      <packing>
        <property name="expand">False</property>
        <property name="fill">True</property>
        <property name="padding">12</property>
        <property name="position">0</property>
      </packing>
    </child>
  </widget>
</glade-interface><|MERGE_RESOLUTION|>--- conflicted
+++ resolved
@@ -26,69 +26,7 @@
                 <property name="use_markup">True</property>
                 <property name="wrap">True</property>
                 <accessibility>
-<<<<<<< HEAD
-                  <atkproperty name="AtkObject::accessible-name" translatable="yes">proxy_label</atkproperty>
-                </accessibility>
-              </widget>
-              <packing>
-                <property name="expand">False</property>
-                <property name="fill">True</property>
-                <property name="position">0</property>
-              </packing>
-            </child>
-            <child>
-              <widget class="GtkVBox" id="proxy_config_button_vbox">
-                <property name="visible">True</property>
-                <property name="can_focus">False</property>
-                <child>
-                  <widget class="GtkButton" id="proxy_config_button">
-                    <property name="label" translatable="yes">Proxy Configuration</property>
-                    <property name="visible">True</property>
-                    <property name="can_focus">True</property>
-                    <property name="receives_default">True</property>
-                    <accessibility>
-                      <atkproperty name="AtkObject::accessible-name" translatable="yes">proxy_config_button</atkproperty>
-                    </accessibility>
-                    <signal name="clicked" handler="on_proxy_config_button_clicked" />
-                  </widget>
-                  <packing>
-                    <property name="expand">False</property>
-                    <property name="fill">False</property>
-                    <property name="position">0</property>
-                  </packing>
-                </child>
-              </widget>
-              <packing>
-                <property name="expand">False</property>
-                <property name="fill">False</property>
-                <property name="position">1</property>
-              </packing>
-            </child>
-          </widget>
-          <packing>
-            <property name="expand">False</property>
-            <property name="fill">True</property>
-            <property name="position">1</property>
-          </packing>
-        </child>
-        <child>
-          <widget class="GtkHBox" id="rhn_radio_hbox">
-            <property name="visible">True</property>
-            <property name="can_focus">False</property>
-            <property name="spacing">6</property>
-            <child>
-              <widget class="GtkRadioButton" id="rhn_radio">
-                <property name="visible">True</property>
-                <property name="can_focus">True</property>
-                <property name="receives_default">False</property>
-                <property name="active">True</property>
-                <property name="draw_indicator">True</property>
-                <signal name="toggled" handler="on_rhn_radio_toggled" />
-                <accessibility>
-                  <atkproperty name="AtkObject::accessible-name" translatable="yes">rhn_radio</atkproperty>
-=======
                   <atkproperty name="AtkObject::accessible-name" translatable="yes">choose_server_label</atkproperty>
->>>>>>> 85a5703e
                 </accessibility>
               </widget>
               <packing>
@@ -131,29 +69,12 @@
                   <widget class="GtkLabel" id="server_label">
                     <property name="visible">True</property>
                     <property name="can_focus">False</property>
-<<<<<<< HEAD
-                    <property name="bottom_padding">36</property>
-                    <child>
-                      <widget class="GtkRadioButton" id="local_radio">
-                        <property name="visible">True</property>
-                        <property name="can_focus">True</property>
-                        <property name="receives_default">False</property>
-                        <property name="draw_indicator">True</property>
-                        <property name="group">rhn_radio</property>
-                        <accessibility>
-                            <atkproperty name="AtkObject::accessible-name" translatable="yes">local_radio</atkproperty>
-                        </accessibility>
-                        <signal name="toggled" handler="on_local_radio_toggled" />
-                      </widget>
-                    </child>
-=======
                     <property name="xalign">0</property>
                     <property name="xpad">12</property>
                     <property name="label" translatable="yes">I will register with:</property>
                     <accessibility>
                       <atkproperty name="AtkObject::accessible-name" translatable="yes">server_label</atkproperty>
                     </accessibility>
->>>>>>> 85a5703e
                   </widget>
                   <packing>
                     <property name="expand">False</property>
@@ -228,37 +149,7 @@
                 <property name="bottom_padding">12</property>
                 <property name="left_padding">12</property>
                 <child>
-<<<<<<< HEAD
-                  <widget class="GtkAlignment" id="local_offline_hbox_alignment">
-                    <property name="visible">True</property>
-                    <property name="can_focus">False</property>
-                    <property name="bottom_padding">44</property>
-                    <child>
-                      <widget class="GtkRadioButton" id="offline_radio">
-                        <property name="visible">True</property>
-                        <property name="can_focus">True</property>
-                        <property name="receives_default">False</property>
-                        <property name="draw_indicator">True</property>
-                        <property name="group">rhn_radio</property>
-                        <accessibility>
-                            <atkproperty name="AtkObject::accessible-name" translatable="yes">offline_radio</atkproperty>
-                        </accessibility>
-                        <signal name="toggled" handler="on_offline_radio_toggled" />
-                      </widget>
-                    </child>
-                  </widget>
-                  <packing>
-                    <property name="expand">False</property>
-                    <property name="fill">True</property>
-                    <property name="padding">6</property>
-                    <property name="position">0</property>
-                  </packing>
-                </child>
-                <child>
-                  <widget class="GtkVBox" id="offline_radio_label_vbox">
-=======
                   <widget class="GtkHBox" id="hbox1">
->>>>>>> 85a5703e
                     <property name="visible">True</property>
                     <property name="can_focus">False</property>
                     <property name="spacing">6</property>
@@ -278,7 +169,7 @@
                       <widget class="GtkLabel" id="proxy_label">
                         <property name="visible">True</property>
                         <property name="can_focus">False</property>
-                        <property name="label" translatable="yes">If required please configure your proxy before moving forward.</property>
+                        <property name="label" translatable="yes">If required, please configure your proxy before moving forward.</property>
                         <property name="wrap">True</property>
                       </widget>
                       <packing>
@@ -296,11 +187,7 @@
                         <accessibility>
                           <atkproperty name="AtkObject::accessible-name" translatable="yes">proxy_button</atkproperty>
                         </accessibility>
-<<<<<<< HEAD
-                        <signal name="clicked" handler="on_import_certs_button_clicked" />
-=======
-                        <signal name="clicked" handler="on_proxy_button_clicked" swapped="no"/>
->>>>>>> 85a5703e
+                        <signal name="clicked" handler="on_proxy_button_clicked" />
                       </widget>
                       <packing>
                         <property name="expand">False</property>
