#
# GUI Module for standalone subscription-manager cli
#
# Copyright (c) 2010 Red Hat, Inc.
#
# Authors: Pradeep Kilambi <pkilambi@redhat.com>
#
# This software is licensed to you under the GNU General Public License,
# version 2 (GPLv2). There is NO WARRANTY for this software, express or
# implied, including the implied warranties of MERCHANTABILITY or FITNESS
# FOR A PARTICULAR PURPOSE. You should have received a copy of GPLv2
# along with this software; if not, see
# http://www.gnu.org/licenses/old-licenses/gpl-2.0.txt.
#
# Red Hat trademarks are not licensed under GPLv2. No permission is
# granted to use or replicate Red Hat trademarks that are incorporated
# in this software or its documentation.
#

import os
import re
import sys
import shutil
import socket

import gtk
import gtk.glade
import gobject
import signal
import pango

import messageWindow
import progress
import managerlib
import connection
import config
import constants
from facts import getFacts
import time
from certlib import EntitlementDirectory, ProductDirectory, ConsumerIdentity, CertLib
from OpenSSL.crypto import load_certificate, FILETYPE_PEM
import xml.sax.saxutils

import factsgui

import gettext
_ = gettext.gettext
gettext.textdomain("subscription-manager")
gtk.glade.bindtextdomain("subscription-manager")

import logutil
from logutil import getLogger
log = getLogger(__name__)


prefix = os.path.dirname(__file__)
gladexml = os.path.join(prefix, "data/rhsm.glade")
subs_full = os.path.join(prefix, "data/icons/subsmgr-full.png")
subs_empty = os.path.join(prefix, "data/icons/subsmgr-empty.png")

cfg = config.initConfig()
UEP = None

CONSUMER_SIGNAL = "on_consumer_changed"

# Register new signal emitted by various dialogs when entitlement data changes
gobject.signal_new(CONSUMER_SIGNAL, gtk.Dialog, gobject.SIGNAL_ACTION, gobject.TYPE_NONE, ())
#rhsm_xml = gtk.glade.XML(gladexml)

class GladeWrapper(gtk.glade.XML):
    def __init__(self, filename):
        gtk.glade.XML.__init__(self, filename)

    def get_widget(self, widget_name):
        widget = gtk.glade.XML.get_widget(self, widget_name)
        print widget_name, widget
        if widget is None:
            print "ERROR: widget %s was not found" % widget_name
            raise Exception ("Widget %s not found" % widget_name)
        return widget

#rhsm_xml = gtk.glade.XML(gladexml)
rhsm_xml = GladeWrapper(gladexml)

def create_and_set_basic_connection():
    global UEP
    UEP = connection.UEPConnection()


if ConsumerIdentity.exists():
    cert_file = ConsumerIdentity.certpath()
    key_file = ConsumerIdentity.keypath()
    UEP = connection.UEPConnection(cert_file=cert_file, key_file=key_file)
else:
    create_and_set_basic_connection()

certlib = CertLib()
ENT_CONFIG_DIR = os.path.join(cfg.get('rhsm', 'entitlementCertDir'), 'product')


def get_consumer():
    if not ConsumerIdentity.existsAndValid():
        return {}
    consumer = ConsumerIdentity.read()
    consumer_info = {"consumer_name": consumer.getConsumerName(),
                     "uuid": consumer.getConsumerId()}
    return consumer_info

consumer = get_consumer()


def fetch_certificates():
    # Force fetch all certs
    try:
        certlib.update()
    except Exception, e:
        log.error("Certificate sync failed")
        log.error(e)
        return False
    return True

register_screen = None
regtoken_screen = None
import_certificate_screen = None


def show_register_screen():
    global register_screen

    if register_screen:
        register_screen.show()
    else:
        register_screen = RegisterScreen()


def show_regtoken_screen():
    global regtoken_screen

    if regtoken_screen:
        regtoken_screen.show()
    else:
        regtoken_screen = RegistrationTokenScreen()


def show_import_certificate_screen():
    global import_certificate_screen

    if import_certificate_screen:
        import_certificate_screen.show()
    else:
        import_certificate_screen = ImportCertificate()


class ManageSubscriptionPage:
    """
     Main subscription Manager Window
    """

    def __init__(self):
        self.pname_selected = None
        self.pselect_status = None
        self.psubs_selected = None

        self.state_icon_map = {"Expired": gtk.STOCK_DIALOG_WARNING,
                               "Not Subscribed": gtk.STOCK_DIALOG_QUESTION,
                               "Subscribed": gtk.STOCK_APPLY,
                               "Not Installed": gtk.STOCK_DIALOG_QUESTION}
        self.create_gui()

    def create_gui(self):
        global UEP

        self.add_subscription_screen = None
        self.populateProductDialog()
        self.setRegistrationStatus()
        self.updateMessage()
<<<<<<< HEAD
        dic = {"on_close_button_clicked": gtk.main_quit,
               "on_account_settings_button_clicked": self.loadAccountSettings,
               "on_add_button_clicked": self.addSubButtonAction,
               "on_update_button_clicked": self.updateSubButtonAction,
               "on_unsubscrib__clicked": self.onUnsubscribeAction,
=======

        self.system_facts_dialog = factsgui.SystemFactsDialog()

        dic = { "on_update_close_clicked" : gtk.main_quit,
                "account_settings_clicked_cb" : self.loadAccountSettings,
                "on_button_add1_clicked" : self.addSubButtonAction,
                "on_button_update1_clicked" : self.updateSubButtonAction,
                "on_button_unsubscribe1_clicked" : self.onUnsubscribeAction,
                "on_system_facts_button_clicked" : self.showFactsDialog
>>>>>>> 5328070e
            }
        rhsm_xml.signal_autoconnect(dic)
        self.setButtonState()
        self.mainWin = rhsm_xml.get_widget("manage_subscriptions_dialog")
        self.mainWin.connect("delete-event", gtk.main_quit)
        self.mainWin.connect("hide", gtk.main_quit)

        # Register custom signal for consumer changes
        for widget_name in ('register_dialog', 'register_token_dialog'):
            widget = rhsm_xml.get_widget(widget_name)
            widget.connect(CONSUMER_SIGNAL, self.gui_reload)

        self.show_all()

    def show_all(self):
        self.mainWin.show_all()

    def showFactsDialog(self, button):
        self.system_facts_dialog.show()

    def loadAccountSettings(self, button):
        if consumer.has_key('uuid'):
            log.info("Machine already registered, loading the re-registration/registration token")
            show_regtoken_screen()
        else:
            log.info("loading registration..")
            show_register_screen()
        return True

    def refresh(self):
        self.mainWin.destroy()

    def show_add_subscription_screen(self):
        if not self.add_subscription_screen:
            self.add_subscription_screen = AddSubscriptionScreen()
            self.add_subscription_screen.addWin.connect('hide', self.gui_reload)

        self.add_subscription_screen.show()

    def addSubButtonAction(self, button):
        print 'ManageSubscriptionPage.addSubButtonAction() -> show_add_subscription_screen()'
        if consumer.has_key('uuid'):
            self.show_add_subscription_screen()
        else:
            show_import_certificate_screen()

    def updateSubButtonAction(self, button):
        if self.pname_selected:
            log.info("Product %s selected for update" % self.pname_selected)
            if consumer.has_key('uuid'):
                UpdateSubscriptionScreen(self.pname_selected)
            else:
                show_import_certificate_screen()

    def setButtonState(self, state=False):
        self.button_update = rhsm_xml.get_widget("update_button")
        self.button_unsubscribe = rhsm_xml.get_widget("unsubscribe_button")
        self.button_update.set_sensitive(state)
        self.button_unsubscribe.set_sensitive(state)

    def updateProductDialog(self):
        self.warn_count = 0
        self.productList.clear()
        for product in managerlib.getInstalledProductStatus():
            log.info("Product %s", product)
            markup_status = product[1]
            if product[1] in ["Expired", "Not Subscribed", "Not Installed"]:
                self.warn_count += 1
                markup_status = '<span foreground="red"><b>%s</b></span>' % xml.sax.saxutils.escape(product[1])
            self.status_icon = self.tv_products.render_icon(self.state_icon_map[product[1]], size=gtk.ICON_SIZE_MENU)
            self.productList.append((self.status_icon, product[0], product[3], markup_status, product[2], product[4]))
        self.tv_products.set_model(self.productList)

    def populateProductDialog(self):
        self.tv_products = rhsm_xml.get_widget("treeview_updates")
        self.productList = gtk.ListStore(gtk.gdk.Pixbuf, gobject.TYPE_STRING, gobject.TYPE_STRING, \
                                         gobject.TYPE_STRING, gobject.TYPE_STRING, gobject.TYPE_STRING)

        self.updateProductDialog()

        #self.tv_products.set_rules_hint(True)

        col = gtk.TreeViewColumn('')
        col.set_spacing(15)
        cell = gtk.CellRendererPixbuf()
        col.pack_start(cell, False)
        cell.set_fixed_size(-1, 35)
        col.set_attributes(cell, pixbuf=0)
        self.tv_products.append_column(col)

        cell = gtk.CellRendererText()
        col = gtk.TreeViewColumn(_("Product"), cell, text=1)
        col.set_spacing(6)
        col.set_sort_column_id(1)
        col.set_resizable(True)
        cell.set_fixed_size(250, -1)
        cell.set_property("ellipsize", pango.ELLIPSIZE_END)
        self.tv_products.append_column(col)

        col = gtk.TreeViewColumn(_("Contract"), gtk.CellRendererText(), text=5)
        col.set_sort_column_id(2)
        col.set_spacing(6)
        self.tv_products.append_column(col)

        cell = gtk.CellRendererText()
        col = gtk.TreeViewColumn(_("Status"), cell, markup=3)
        col.set_sort_column_id(3)
        col.set_spacing(6)
        self.tv_products.append_column(col)

        cell = gtk.CellRendererText()
        cell.set_fixed_size(250, -1)
        col = gtk.TreeViewColumn(_("Expires"), cell, text=4)
        col.set_sort_column_id(4)
        col.set_resizable(True)
        col.set_spacing(6)
        self.tv_products.append_column(col)

        #self.productList.set_sort_column_id(1, gtk.SORT_ASCENDING)
        self.selection = self.tv_products.get_selection()
        self.selection.connect('changed', self.on_selection)

        self.setRegistrationStatus()

    def on_selection(self, selection):
        items, iter = selection.get_selected()
        if iter is None:
            print "nothing was selected"
            return

        self.pname_selected = items.get_value(iter, 1)
        self.psubs_selected = items.get_value(iter, 2)
        self.pselect_status = items.get_value(iter, 3)
        desc = managerlib.getProductDescription(self.pname_selected)
        pdetails = rhsm_xml.get_widget("textview_details")
        pdetails.get_buffer().set_text(desc)
        pdetails.set_cursor_visible(False)
        pdetails.show()
        status = ''.join([x.split('>', 1)[-1] for x in self.pselect_status.split('<')])
        if status == "Not Subscribed":
            self.setButtonState(state=False)
        else:
            self.setButtonState(state=True)

    def updateMessage(self):
        self.sumlabel = rhsm_xml.get_widget("summary_label")
        self.sm_icon = rhsm_xml.get_widget("sm_icon")
        if self.warn_count > 1:
            self.sumlabel.set_label(
                          constants.WARN_SUBSCRIPTIONS % self.warn_count)
            self.sm_icon.set_from_file(subs_empty)
        elif self.warn_count == 1:
            self.sumlabel.set_label(
                          constants.WARN_ONE_SUBSCRIPTION % self.warn_count)
            self.sm_icon.set_from_file(subs_empty)
        else:
            self.sumlabel.set_label(constants.COMPLIANT_STATUS)
            self.sm_icon.set_from_file(subs_full)

    def setRegistrationStatus(self):
        self.reg_label = rhsm_xml.get_widget("registration_status")
        self.reg_button_label = rhsm_xml.get_widget("account_settings_button")
        exists = ConsumerIdentity.existsAndValid()
        log.info("updating registration status.. consumer exists?: %s", exists)
        if exists:
            self.reg_label.set_label(constants.REG_REMOTE_STATUS % cfg.get('server', 'hostname'))
            self.reg_button_label.set_label(_("Modify Registration"))
        else:
            self.reg_label.set_label(constants.REG_LOCAL_STATUS)
            self.reg_button_label.set_label(_("Register System..."))

    def gui_reload(self, widget=None):
        self.setRegistrationStatus()
        self.updateProductDialog()

    def onUnsubscribeAction(self, button):
        global UEP
        if not self.psubs_selected:
            return
        log.info("Product %s selected for unsubscribe" % self.pname_selected)
        dlg = messageWindow.YesNoDialog(constants.CONFIRM_UNSUBSCRIBE % xml.sax.saxutils.escape(self.pname_selected), self.mainWin)
        if not dlg.getrc():
            return

        # only unbind if we are registered to a server
        if ConsumerIdentity.exists():
            try:
                UEP.unBindBySerialNumber(consumer['uuid'], self.psubs_selected)
                log.info("This machine is now unsubscribed from Product %s " \
                          % self.pname_selected)
            except connection.RestlibException, re:
                log.error(re)
                errorWindow(constants.UNSUBSCRIBE_ERROR)
            except Exception, e:
                # raise warning window
                log.error("Unable to perform unsubscribe due to the following exception \n Error: %s" % e)
                errorWindow(constants.UNSUBSCRIBE_ERROR)
                raise
        # not registered, locally managed
        else:
            entcerts = EntitlementDirectory().list()
            for cert in entcerts:
                if self.pname_selected == cert.getProduct().getName():
                    cert.delete()
                    log.info("This machine is now unsubscribed from Product %s " % self.pname_selected)
             #FIXME:
            self.gui_reload()
            return
        # Force fetch all certs
        if not fetch_certificates():
            return
        self.gui_reload()


class RegisterScreen:
    """
      Registration Widget Screen
    """

    def __init__(self):
        create_and_set_basic_connection()
        dic = {"on_register_close_clicked": self.cancel,
               "on_register_button_clicked": self.onRegisterAction,
            }
        rhsm_xml.signal_autoconnect(dic)
        self.registerWin = rhsm_xml.get_widget("register_dialog")
        self.registerWin.connect("hide", self.cancel)
        self.registerWin.connect("delete_event", self.delete_event)
        self.initializeConsumerName()

        self.registerWin.run()

    def show(self):
        self.registerWin.present()

    def delete_event(self, event, data=None):
        return self.close_window()

    def cancel(self, button):
        self.close_window()

    def initializeConsumerName(self):
        consumername = rhsm_xml.get_widget("consumer_name")
        if not consumername.get_text():
            consumername.set_text(socket.gethostname())

    # callback needs the extra arg, so just a wrapper here
    def onRegisterAction(self, button):
        self.register()

    def register(self, testing=None):
        self.uname = rhsm_xml.get_widget("account_login")
        self.passwd = rhsm_xml.get_widget("account_password")
        self.consumer_name = rhsm_xml.get_widget("consumer_name")

        global username, password, consumer, consumername, UEP
        username = self.uname.get_text()
        password = self.passwd.get_text()
        consumername = self.consumer_name.get_text()

        if not consumername:
            consumername = None

        facts = getFacts()
        if not self.validate_account():
            return False

        # for firstboot -t
        if testing:
            return True

        # Unregister consumer if exists
        if ConsumerIdentity.exists():
            try:
                cid = consumer['uuid']
                UEP.unregisterConsumer(cid)
            except Exception, e:
                log.error("Unable to unregister existing user credentials.")
        failed_msg = _("Unable to register your system. \n Error: %s")
        try:
            newAccount = UEP.registerConsumer(username, password, name=consumername,
                    facts=facts.get_facts())
            consumer = managerlib.persist_consumer_cert(newAccount)
            # reload cP instance with new ssl certs
            self._reload_cp_with_certs()
            if self.auto_subscribe():
                # try to auomatically bind products
                for pname, phash in managerlib.getInstalledProductHashMap().items():
                    try:
                        UEP.bindByProduct(consumer['uuid'], phash)
                        log.info("Automatically subscribe the machine to product %s " % pname)
                    except:
                        log.warning("Warning: Unable to auto subscribe the machine to %s" % pname)
                if not fetch_certificates():
                    return False

            self.close_window()

            self.emit_consumer_signal()
            self.registrationTokenScreen()

        except connection.RestlibException, e:
            log.error(failed_msg % e.msg)
            errorWindow(constants.REGISTER_ERROR % linkify(e.msg))
            self.close_window()

            return False
        except Exception, e:
            log.error(failed_msg % e)
            errorWindow(constants.REGISTER_ERROR % e)
            self.close_window()

            return False
        return True

    def emit_consumer_signal(self):
        self.registerWin.emit(CONSUMER_SIGNAL)

    def registrationTokenScreen(self):
        show_regtoken_screen()

    def close_window(self):
        self.registerWin.hide()
        return True

    def auto_subscribe(self):
        self.autobind = rhsm_xml.get_widget("auto_bind")
        return self.autobind.get_active()

    def validate_account(self):
        # validate / check user name
        if self.uname.get_text().strip() == "":
            setArrowCursor()
            errorWindow(_("You must enter a login."))
            self.uname.grab_focus()
            return False

        if self.passwd.get_text().strip() == "":
            setArrowCursor()
            errorWindow(_("You must enter a password."))
            self.passwd.grab_focus()
            return False
        return True

    def _reload_cp_with_certs(self):
        global UEP
        cert_file = ConsumerIdentity.certpath()
        key_file = ConsumerIdentity.keypath()
        UEP = connection.UEPConnection(cert_file=cert_file, key_file=key_file)


class RegistrationTokenScreen:
    """
     This screen handles reregistration and registration token activation
    """

    def __init__(self):
        dic = { 
                "on_register_token_close_clicked" : self.finish, 
                "on_change_account_button" : self.reRegisterAction,
                "on_facts_update_button_clicked" : self.factsUpdateAction,
                "on_submit_button_clicked" : self.submitToken,
                "on_unregister_button_click" : self.unregisterAction
                }
        self.setAccountMsg()
        rhsm_xml.signal_autoconnect(dic)
        self.regtokenWin = rhsm_xml.get_widget("register_token_dialog")
        self.regtokenWin.connect("hide", self.finish)
        self.regtokenWin.connect("delete_event", self.delete_event)

        self.regtokenWin.run()

#        self.regtokenWin.show_all()

    def show(self):
        self.regtokenWin.present()

    def delete_event(self, event, data=None):
        return self.finish()

    def finish(self, button=None):
        self.regtokenWin.hide()
        return True

    def unregisterAction(self, button):
        global UEP, consumer
        log.info("Unregister called in gui. Asking for confirmation")
        prompt = messageWindow.YesNoDialog(constants.CONFIRM_UNREGISTER)
        if not prompt.getrc():
            log.info("de-registration not confirmed. cancelling unregister call")
            return
        log.info("Going ahead with un-registering consumer: %s", consumer['uuid'])

        managerlib.unregister(UEP, consumer['uuid'])

        create_and_set_basic_connection()
        consumer = get_consumer()

        # Emit a signal that the entitlements have changed
        self.regtokenWin.emit(CONSUMER_SIGNAL)
        self.finish(button)

    def reRegisterAction(self, button):
        show_register_screen()
        self.regtokenWin.hide()

    def factsUpdateAction(self, button):
        facts = getFacts()
        try:
            UEP.updateConsumerFacts(consumer['uuid'], facts.get_facts())
        except connection.RestlibException, e:
            log.error("Could not update system facts:  error %s" % (e))
            errorWindow(linkify(e.msg))
        except Exception, e:
            log.error("Could not update system facts \nError: %s" % (e))
            errorWindow(linkify(e.msg))

    def setAccountMsg(self):
        alabel = rhsm_xml.get_widget("account_label")
        alabel1 = rhsm_xml.get_widget("account_label1")
        alabel1.set_label(_("\nThis system is registered with following consumer information"))
        alabel = rhsm_xml.get_widget("account_label2")
        alabel.set_label(_("<b>    ID:</b>       %s" % consumer["uuid"]))
        alabel = rhsm_xml.get_widget("account_label3")
        alabel.set_label(_("<b>  Name:</b>     %s" % consumer["consumer_name"]))

    def submitToken(self, button):
        rlabel = rhsm_xml.get_widget("regtoken_entry")
        reg_token = rlabel.get_text()
        elabel = rhsm_xml.get_widget("email_entry")
        email = elabel.get_text()
        if email == "":
            email = None
        try:
            UEP.bindByRegNumber(consumer['uuid'], reg_token, email)
            infoWindow(constants.SUBSCRIBE_REGTOKEN_SUCCESS % reg_token, self.regtokenWin)
        except connection.RestlibException, e:
            log.error("Could not subscribe registration token %s error %s" % (reg_token, e))
            errorWindow(linkify(e.msg))
        except Exception, e:
            log.error("Could not subscribe registration token [%s] \nError: %s" % (reg_token, e))
            errorWindow(constants.SUBSCRIBE_REGTOKEN_ERROR % reg_token)


class AddSubscriptionScreen:
    """
     Add subscriptions Widget screen
    """

    def __init__(self):
        global UEP
        self.selected = {}
        self.csstatus = rhsm_xml.get_widget("select_status")
        self.total = 0
        self.consumer = consumer
        self.available_ent = 0

        self.availableList = gtk.TreeStore(gobject.TYPE_BOOLEAN, gobject.TYPE_STRING, gobject.TYPE_STRING, \
                                           gobject.TYPE_STRING, gobject.TYPE_STRING)
        self.matchedList = gtk.TreeStore(gobject.TYPE_BOOLEAN, gobject.TYPE_STRING, gobject.TYPE_STRING, \
                                           gobject.TYPE_STRING, gobject.TYPE_STRING)
        self.compatList = gtk.TreeStore(gobject.TYPE_BOOLEAN, gobject.TYPE_STRING, gobject.TYPE_STRING, \
                                           gobject.TYPE_STRING, gobject.TYPE_STRING)

        self.populateSubscriptionLists()
        print "[%s] in AddSubscriptinScreen.__init__" % time.time()
        # machine is talking to candlepin, invoke listing scheme
        self.populateMatchingSubscriptions()
        self.populateCompatibleSubscriptions()
        if (cfg.get('rhsm', 'showIncompatiblePools')):
            self.populateOtherSubscriptions()
        else:
            notebook = rhsm_xml.get_widget("notebook1")
            notebook.remove_page(1)

        dic = {"on_add_subscribe_close_clicked": self.cancel,
               "on_add_subscribe_button_clicked": self.onSubscribeAction,
            }
        rhsm_xml.signal_autoconnect(dic)
        self.addWin = rhsm_xml.get_widget("dialog_add")
        self.addWin.connect("delete_event", self.delete_event)
        #self.addWin.connect("hide", self.cancel)
        if not self.available_ent:
            infoWindow(constants.NO_SUBSCRIPTIONS_WARNING, self.addWin)
            self.addWin.hide()

    def populateSubscriptionLists(self):
        try:
            compatible, dlist = managerlib.getCompatibleSubscriptions(UEP,
                    self.consumer['uuid'])
            self.matched = managerlib.getMatchedSubscriptions(dlist) or []
            matched_pids = []
            for product in self.matched:
                pdata = [product['productName'], product['quantity'], product['endDate'], product['id']]
                self.matchedList.append(None, [False] + pdata)
                matched_pids.append(product['productId'])
                self.available_ent += 1
            self.compat = []
            for prod in compatible:
                if prod['productId'] not in matched_pids:
                    self.compat.append(prod)
            compatible_pids = []
            for product in self.compat:
                pdata = [product['productName'], product['quantity'], product['endDate'], product['id']]
                self.compatList.append(None, [False] + pdata)
                compatible_pids.append(product['productId'])
                self.available_ent += 1
            all_subs = managerlib.getAllAvailableSubscriptions(UEP, self.consumer['uuid'])
            self.other = []
            for prod in all_subs:
                if prod['productId'] not in compatible_pids + matched_pids:
                    self.other.append(prod)
            for product in self.other:
                pdata = [product['productName'], product['quantity'], product['endDate'], product['id']]
                self.availableList.append(None, [False] + pdata)
                self.available_ent += 1
        except Exception, e:
            log.error("Error populating available subscriptions from the server")
            log.error("Exception: %s" % e)

    # hook to forward
    def finish(self):
        self.addWin.hide()
        #self.addWin.destroy()
        gtk.main_iteration()
        return True

    # back?
    def cancel(self, button):
        self.addWin.hide()

    def delete_event(self, event, data=None):
        return self.finish()

    def show(self):
        self.addWin.present()

    def onImportPrepare(self, button):
        self.addWin.hide()
        show_import_certificate_screen()

    def onSubscribeAction(self, button):
        slabel = rhsm_xml.get_widget("label_status1")
        #consumer = get_consumer()
        subscribed_count = 0
        #my_model = self.tv_products.get_model()
        #my_model = self.other_tv.get_model()
        my_model = self.match_tv.get_model()
        pwin = progress.Progress()
        pwin.setLabel(_("Performing Subscribe. Please wait."))
        busted_subs = []
        count = 0

        pwin.setProgress(count, len(self.selected.items()))

        for pool, state in self.selected.items():
            # state = (bool, iter)
            if state[0]:
                try:
                    ent_ret = UEP.bindByEntitlementPool(consumer['uuid'], pool)
                    ent = UEP.getEntitlementById(ent_ret[0]['id'])
                    updated_pool = UEP.getPool(ent['pool']['id'])
                    updated_count = str(int(updated_pool['quantity']) -
                            int(updated_pool['consumed']))
                    my_model.set_value(state[-1], 2, updated_count)

                    # unselect the row
                    my_model.set_value(state[-1], 0, False)
                    self.selected[pool] = (False, state[1], state[2])

                    subscribed_count += 1
                except Exception, e:
                    # Subscription failed, continue with rest
                    log.error("Failed to subscribe to product %s Error: %s" % (state[1], e))
                    busted_subs.append(state[1])
                    continue
            count += 1
            pwin.setProgress(count, len(self.selected.items()))

        if len(busted_subs):
            errorWindow(constants.SUBSCRIBE_ERROR % ', '.join(busted_subs[:]))
        # Force fetch all certs
        if not fetch_certificates():
            return

        pwin.hide()
        self.addWin.hide()

    def populateMatchingSubscriptions(self):
        """
        populate subscriptions matching currently installed products
        """
        self.match_tv = rhsm_xml.get_widget("treeview_available2")
        self.match_tv.set_model(self.matchedList)

        cell = gtk.CellRendererToggle()
        cell.set_property('activatable', True)
        cell.connect('toggled', self.col_matched_selected, self.matchedList)

        column = gtk.TreeViewColumn(_(''), cell)
        column.add_attribute(cell, "active", 0)
        self.match_tv.append_column(column)
        cell = gtk.CellRendererText()
        col = gtk.TreeViewColumn(_("Product"), cell, text=1)
        col.set_sort_column_id(1)
        col.set_sort_order(gtk.SORT_ASCENDING)
        cell.set_fixed_size(250, -1)
        col.set_resizable(True)
        cell.set_property("ellipsize", pango.ELLIPSIZE_END)
        self.match_tv.append_column(col)

        col = gtk.TreeViewColumn(_("Available Slots"), gtk.CellRendererText(), text=2)
        col.set_spacing(4)
        col.set_sort_column_id(2)
        col.set_sizing(gtk.TREE_VIEW_COLUMN_FIXED)
        col.set_fixed_width(100)
        self.match_tv.append_column(col)

        col = gtk.TreeViewColumn(_("Expires"), gtk.CellRendererText(), text=3)
        col.set_sort_column_id(3)
        self.match_tv.append_column(col)

        self.availableList.set_sort_column_id(1, gtk.SORT_ASCENDING)

    def populateCompatibleSubscriptions(self):
        """
        populate subscriptions compatible with your system facts
        """
        self.compatible_tv = rhsm_xml.get_widget("treeview_available3")
        self.compatible_tv.set_model(self.compatList)

        cell = gtk.CellRendererToggle()
        cell.set_property('activatable', True)
        cell.connect('toggled', self.col_compat_selected, self.compatList)

        column = gtk.TreeViewColumn(_(''), cell)
        column.add_attribute(cell, "active", 0)
        self.compatible_tv.append_column(column)

        cell = gtk.CellRendererText()
        col = gtk.TreeViewColumn(_("Product"), cell, text=1)
        col.set_sort_column_id(1)
        col.set_sort_order(gtk.SORT_ASCENDING)
        cell.set_fixed_size(250, -1)
        col.set_resizable(True)
        cell.set_property("ellipsize", pango.ELLIPSIZE_END)
        self.compatible_tv.append_column(col)

        col = gtk.TreeViewColumn(_("Available Slots"), gtk.CellRendererText(), text=2)
        col.set_spacing(4)
        col.set_sort_column_id(2)
        col.set_sizing(gtk.TREE_VIEW_COLUMN_FIXED)
        col.set_fixed_width(100)
        self.compatible_tv.append_column(col)

        col = gtk.TreeViewColumn(_("Expires"), gtk.CellRendererText(), text=3)
        col.set_sort_column_id(3)
        self.compatible_tv.append_column(col)

        self.availableList.set_sort_column_id(1, gtk.SORT_ASCENDING)

    def populateOtherSubscriptions(self):
        """
        populate all available subscriptions
        """
        self.other_tv = rhsm_xml.get_widget("treeview_available4")
        self.other_tv.set_model(self.availableList)

        cell = gtk.CellRendererToggle()
        cell.set_property('activatable', True)
        cell.connect('toggled', self.col_other_selected, self.availableList)

        column = gtk.TreeViewColumn(_(''), cell)
        column.add_attribute(cell, "active", 0)
        self.other_tv.append_column(column)

        cell = gtk.CellRendererText()
        col = gtk.TreeViewColumn(_("Product"), cell, text=1)
        col.set_sort_column_id(1)
        col.set_sort_order(gtk.SORT_ASCENDING)
        col.set_resizable(True)
        cell.set_fixed_size(250, -1)
        cell.set_property("ellipsize", pango.ELLIPSIZE_END)
        self.other_tv.append_column(col)

        col = gtk.TreeViewColumn(_("Available Slots"), gtk.CellRendererText(), text=2)
        col.set_spacing(4)
        col.set_sort_column_id(2)
        col.set_sizing(gtk.TREE_VIEW_COLUMN_FIXED)
        col.set_fixed_width(100)
        self.other_tv.append_column(col)

        col = gtk.TreeViewColumn(_("Expires"), gtk.CellRendererText(), text=3)
        col.set_sort_column_id(3)
        self.other_tv.append_column(col)

        self.availableList.set_sort_column_id(1, gtk.SORT_ASCENDING)

    def col_other_selected(self, cell, path, model):
        items, iter = self.other_tv.get_selection().get_selected()
        model[path][0] = not model[path][0]
        self.model = model
        state = model.get_value(iter, 0)
        self.selected[model.get_value(iter, 4)] = (state, model.get_value(iter, 1), iter)
        if state:
            self.total += 1
        else:
            self.total -= 1
        if not self.total:
            self.csstatus.hide()
            return
        self.csstatus.show()
        self.csstatus.set_label(constants.SELECT_STATUS % self.total)

    def col_matched_selected(self, cell, path, model):
        items, iter = self.match_tv.get_selection().get_selected()
        model[path][0] = not model[path][0]
        self.model = model
        state = model.get_value(iter, 0)
        self.selected[model.get_value(iter, 4)] = (state, model.get_value(iter, 1), iter)
        if state:
            self.total += 1
        else:
            self.total -= 1
        if not self.total:
            self.csstatus.hide()
            return
        self.csstatus.show()
        self.csstatus.set_label(constants.SELECT_STATUS % self.total)

    def col_compat_selected(self, cell, path, model):
        items, iter = self.compatible_tv.get_selection().get_selected()
        model[path][0] = not model[path][0]
        self.model = model
        state = model.get_value(iter, 0)
        self.selected[model.get_value(iter, 4)] = (state, model.get_value(iter, 1), iter)
        if state:
            self.total += 1
        else:
            self.total -= 1
        if not self.total:
            self.csstatus.hide()
            return
        self.csstatus.show()
        self.csstatus.set_label(constants.SELECT_STATUS % self.total)

    def _cell_data_toggle_func(self, tree_column, renderer, model, treeiter):
        renderer.set_property('visible', True)


class UpdateSubscriptionScreen:

    def __init__(self, product_selection):
        global UEP

        self.product_select = product_selection
        self.setHeadMsg()
        self.updatesList = gtk.TreeStore(gobject.TYPE_BOOLEAN, gobject.TYPE_STRING, gobject.TYPE_STRING, gobject.TYPE_STRING, gobject.TYPE_STRING)
        self.available_updates = 0
        try:
            products, dlist = managerlib.getAvailableEntitlements(UEP, consumer['uuid'])
            for product in products:
                if self.product_select in product.values():
                    # Only list selected product's pools
                    pdata = [product['productName'], product['quantity'], product['endDate'], product['id']]
                    self.updatesList.append(None, [False] + pdata)
                    self.available_updates += 1
        except:
            pass


        self.populateUpdatesDialog()
        dic = {"on_update_subscriptions_close_clicked": self.cancel,
               #"on_import_cert_button_clicked": self.onImportPrepare,
               "on_update_subscribe_button_clicked": self.onSubscribeAction,
            }
        rhsm_xml.signal_autoconnect(dic)
        self.updateWin = rhsm_xml.get_widget("dialog1_updates")
        self.updateWin.connect("hide", self.cancel)
        self.updateWin.connect("delete_event", self.delete_event)
        self.updateWin.show_all()
        if not self.available_updates:
            infoWindow(constants.NO_UPDATES_WARNING, self.updateWin)
            self.updateWin.hide()

    def cancel(self, button=None):
        self.updateWin.destroy()
        gtk.main_iteration()
        return True

    def delete_event(self, event, data=None):
        return self.cancel()

    def onImportPrepare(self, button):
        self.updateWin.hide()
        show_import_certificate_screen()

    def setHeadMsg(self):
        hlabel = rhsm_xml.get_widget("update-label2")
        hlabel.set_label(_("<b>Available Subscriptions for %s:</b>") % self.product_select)

    def populateUpdatesDialog(self):
        self.tv_products = rhsm_xml.get_widget("treeview_updates2")
        self.tv_products.set_model(self.updatesList)

        cell = gtk.CellRendererToggle()
        cell.connect('toggled', self.col_update_selected, self.updatesList)

        column = gtk.TreeViewColumn(_(' '), cell)
        column.add_attribute(cell, "active", 0)
        self.tv_products.append_column(column)

        col = gtk.TreeViewColumn(_("Product"), gtk.CellRendererText(), text=1)
        col.set_sort_column_id(1)
        col.set_sort_order(gtk.SORT_ASCENDING)
        self.tv_products.append_column(col)

        col = gtk.TreeViewColumn(_("Available Slots"), gtk.CellRendererText(), text=2)
        col.set_spacing(4)
        col.set_sort_column_id(2)
        self.tv_products.append_column(col)

        col = gtk.TreeViewColumn(_("Expires"), gtk.CellRendererText(), text=3)
        col.set_sort_column_id(3)
        self.tv_products.append_column(col)

        self.updatesList.set_sort_column_id(1, gtk.SORT_ASCENDING)

    def col_update_selected(self, cell, path, model):
        self.selected = {}
        items, iter = self.tv_products.get_selection().get_selected()
        #for col in range(model.get_n_columns()+1):
        for col in range(self.available_updates):
            if str(path) == str(col):
                model[path][0] = not model[path][0]
            else:
                model[col][0] = False
        print "Toggle '%s' to: %s" % (model[path][1], model[path][0])
        self.model = model
        self.selected[model.get_value(iter, 4)] = (model.get_value(iter, 0), model.get_value(iter, 1), iter)

    def _cell_data_toggle_func(self, tree_column, renderer, model, treeiter):
        renderer.set_property('visible', True)

    def onSubscribeAction(self, button):
        slabel = rhsm_xml.get_widget("label_status_update")
        subscribed_count = 0
        my_model = self.tv_products.get_model()
        for pool, state in self.selected.items():
            # state = (bool, iter)
            if state[0]:
                try:
                    ent_ret = UEP.bindByEntitlementPool(consumer['uuid'], pool)
                    entitled_data = ent_ret[0]['pool']
                    updated_count = str(int(entitled_data['quantity']) - int(entitled_data['consumed']))
                    my_model.set_value(state[-1], 2, updated_count)
                    subscribed_count += 1
                except Exception, e:
                    # Subscription failed, continue with rest
                    log.error("Failed to subscribe to product %s Error: %s" % (state[1], e))
                    errorWindow(constants.SUBSCRIBE_ERROR % state[1])
                    continue
        # Force fetch all certs
        if not fetch_certificates():
            return
        if subscribed_count:
            slabel.set_label(constants.SUBSCRIBE_SUCCSSFUL % subscribed_count)
            self.updateWin.hide()
            # refresh main window
        else:
            slabel.set_label(constants.ATLEAST_ONE_SELECTION)
        self.gui_reload()


class ChooseEntitlement:

    """
    Choose which entitlement system we'd like,
    new style Rhesus, or old style RHN
    """

    def __init__(self):
        self.vbox = rhsm_xml.get_widget("entitlementChooseVbox")

        self.choose_win = rhsm_xml.get_widget("entitlement_selection")
        self.rhesus_button = rhsm_xml.get_widget("rhesus_button")
        self.rhn_button = rhsm_xml.get_widget("rhn_button")
        self.local_button = rhsm_xml.get_widget("local_button")


class ImportCertificate:

    """
     Import an Entitlement Certificate Widget screen
    """

    def __init__(self):
        self.add_vbox = rhsm_xml.get_widget("import_vbox")

        dic = {"on_close_import_clicked": self.cancel,
               "on_import_cert_button2_clicked": self.importCertificate,
            }
        rhsm_xml.signal_autoconnect(dic)
        self.importWin = rhsm_xml.get_widget("dialog1_import")
        self.importWin.connect("hide", self.cancel)
        self.importWin.connect("delete_event", self.delete_event)
        self.importWin.show_all()

    def cancel(self, button=None):
        self.importWin.hide()
#        self.importWin.destroy()
        gtk.main_iteration()
        return True

    def show(self):
        self.importWin.present()

    def delete_event(self, event, data=None):
        return self.cancel()

    def importCertificate(self, button):
        fileChooser = rhsm_xml.get_widget("certificateChooserButton")
        src_cert_file = fileChooser.get_filename()
        if src_cert_file is None:
            errorWindow(_("You must select a certificate."))
            return False

        try:
            data = open(src_cert_file).read()
            x509 = load_certificate(FILETYPE_PEM, data)
        except:
            errorWindow(_("%s is not a valid certificate file. Please upload a valid certificate." % os.path.basename(src_cert_file)))
            return False

        if not os.access(ENT_CONFIG_DIR, os.R_OK):
            os.mkdir(ENT_CONFIG_DIR)

        dest_file_path = os.path.join(ENT_CONFIG_DIR, os.path.basename(src_cert_file))
        #if not os.path.exists(dest_file_path):
        shutil.copy(src_cert_file, dest_file_path)
 #       print dest_file_path
        self.importWin.hide()
#        reload()


def unexpectedError(message, exc_info=None):
    message = message + "\n" + constants.UNEXPECTED_ERROR
    errorWindow(message)
    if exc_info:
        (etype, value, stack_trace) = exc_info


def errorWindow(message):
    messageWindow.ErrorDialog(messageWindow.wrap_text(message))


def infoWindow(message, parent):
    messageWindow.infoDialog(messageWindow.wrap_text(message), parent)


def setArrowCursor():
    pass


def setBusyCursor():
    pass


def reload():
    global gui
    gui.refresh()
#    gtk.main_quit()
#    gui = None
    main()


def linkify(msg):
    """
    Parse a string for any urls and wrap them in a hrefs, for use in a
    gtklabel.
    """
    # lazy regex; should be good enough.
    url_regex = re.compile("https?://\S*")

    def add_markup(mo):
        url = mo.group(0)
        return '<a href="%s">%s</a>' % (url, url)

    return url_regex.sub(add_markup, msg)


def main():
    global gui
    signal.signal(signal.SIGINT, signal.SIG_DFL)

    if os.geteuid() != 0:
        #rootWarning()
        sys.exit(1)
    try:
        gui = ManageSubscriptionPage()
        gtk.main()
    except Exception, e:
        raise
        unexpectedError(e.message)


if __name__ == "__main__":
    main()<|MERGE_RESOLUTION|>--- conflicted
+++ resolved
@@ -174,23 +174,15 @@
         self.populateProductDialog()
         self.setRegistrationStatus()
         self.updateMessage()
-<<<<<<< HEAD
+
+	self.system_facts_dialog = factsgui.SystemFactsDialog()
+
         dic = {"on_close_button_clicked": gtk.main_quit,
                "on_account_settings_button_clicked": self.loadAccountSettings,
                "on_add_button_clicked": self.addSubButtonAction,
                "on_update_button_clicked": self.updateSubButtonAction,
-               "on_unsubscrib__clicked": self.onUnsubscribeAction,
-=======
-
-        self.system_facts_dialog = factsgui.SystemFactsDialog()
-
-        dic = { "on_update_close_clicked" : gtk.main_quit,
-                "account_settings_clicked_cb" : self.loadAccountSettings,
-                "on_button_add1_clicked" : self.addSubButtonAction,
-                "on_button_update1_clicked" : self.updateSubButtonAction,
-                "on_button_unsubscribe1_clicked" : self.onUnsubscribeAction,
-                "on_system_facts_button_clicked" : self.showFactsDialog
->>>>>>> 5328070e
+               "on_unsubscribe_button_clicked": self.onUnsubscribeAction,
+	       "on_system_facts_button_clicked" : self.showFactsDialog	
             }
         rhsm_xml.signal_autoconnect(dic)
         self.setButtonState()
