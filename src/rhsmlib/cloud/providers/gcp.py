# -*- coding: utf-8 -*-
#
# Copyright (c) 2020 Red Hat, Inc.
#
# This software is licensed to you under the GNU General Public License,
# version 2 (GPLv2). There is NO WARRANTY for this software, express or
# implied, including the implied warranties of MERCHANTABILITY or FITNESS
# FOR A PARTICULAR PURPOSE. You should have received a copy of GPLv2
# along with this software; if not, see
# http://www.gnu.org/licenses/old-licenses/gpl-2.0.txt.
#
# Red Hat trademarks are not licensed under GPLv2. No permission is
# granted to use or replicate Red Hat trademarks that are incorporated
# in this software or its documentation.
#

"""
This is module implementing detector and metadata collector of virtual machine running on Google Cloud Platform
"""

import logging
import time
import base64

from typing import Union

from rhsmlib.cloud._base_provider import BaseCloudProvider


log = logging.getLogger(__name__)


class GCPCloudProvider(BaseCloudProvider):
    """
    Class for GCP cloud provider

    Collector of Google Cloud Platform metadata. Verification of instance identity is described in this document:

    https://cloud.google.com/compute/docs/instances/verifying-instance-identity
    """

    CLOUD_PROVIDER_ID = "gcp"

    # The "audience" should be some unique URI agreed upon by both the instance and the system verifying
    # the instance's identity. For example, the audience could be a URL for the connection between the two systems.
    # In fact this string could be anything. We could read the full URL from rhsm.conf
    AUDIENCE = "https://subscription.rhsm.redhat.com:443/subscription"

    # Google uses little bit different approach. It provides everything in JSON Web Token (JWT)
    CLOUD_PROVIDER_METADATA_URL = None

    CLOUD_PROVIDER_METADATA_URL_TEMPLATE = "http://metadata/computeMetadata/v1/instance/service-accounts/default/identity?audience={audience}&format=full"

    # Token (metadata) expires within one hour. Thus it is save to cache the token.
    CLOUD_PROVIDER_METADATA_TTL = 3600

    CLOUD_PROVIDER_TOKEN_TTL = CLOUD_PROVIDER_METADATA_TTL

    CLOUD_PROVIDER_METADATA_TYPE = "text/html"

    CLOUD_PROVIDER_SIGNATURE_URL = None

    CLOUD_PROVIDER_SIGNATURE_TYPE = None

    HTTP_HEADERS = {
<<<<<<< HEAD
        'User-Agent': 'RHSM/1.0',
=======
        'user-agent': 'RHSM/1.0',
>>>>>>> ff919908
        'Metadata-Flavor': 'Google'
    }

    # Metadata are provided in JWT token and this token is valid for one hour.
    # Thus it is save to cache this token (see CLOUD_PROVIDER_METADATA_TTL,
    # self._metadata_token_ctime and self._metadata_token)
    TOKEN_CACHE_FILE = "/var/lib/rhsm/cache/gcp_token.json"
<<<<<<< HEAD

    # Nothing to cache for this cloud provider
    SIGNATURE_CACHE_FILE = None

=======

    # Nothing to cache for this cloud provider
    SIGNATURE_CACHE_FILE = None

>>>>>>> ff919908
    def __init__(self, hw_info, audience_url=None):
        """
        Initialize instance of GCPCloudDetector
        """
        super(GCPCloudProvider, self).__init__(hw_info)
<<<<<<< HEAD

        # Metadata URL can have default or custom "audience"
        if audience_url is not None:
            self.CLOUD_PROVIDER_METADATA_URL = self.CLOUD_PROVIDER_METADATA_URL_TEMPLATE.format(audience=audience_url)
        else:
            self.CLOUD_PROVIDER_METADATA_URL = self.CLOUD_PROVIDER_METADATA_URL_TEMPLATE.format(audience=self.AUDIENCE)

    def is_vm(self):
        """
        Is system running on virtual machine or not
        :return: True, when machine is running on VM; otherwise return False
        """
        return super(GCPCloudProvider, self).is_vm()
=======

        # Metadata URL can have default or custom "audience"
        if audience_url is not None:
            self.CLOUD_PROVIDER_METADATA_URL = self.CLOUD_PROVIDER_METADATA_URL_TEMPLATE.format(
                audience=audience_url
            )
        else:
            self.CLOUD_PROVIDER_METADATA_URL = self.CLOUD_PROVIDER_METADATA_URL_TEMPLATE.format(
                audience=self.AUDIENCE
            )
>>>>>>> ff919908

    def is_running_on_cloud(self):
        """
        Try to guess if cloud provider is GCP using collected hardware information (output of dmidecode,
        virt-what, etc.)
        :return: True, when we detected sign of GCP in hardware information; Otherwise return False
        """

        # The system has to be VM
        if self.is_vm() is False:
            return False
        # This is valid for virtual machines running on Google Cloud Platform
        if 'dmi.bios.vendor' in self.hw_info and \
                'google' in self.hw_info['dmi.bios.vendor'].lower():
            return True
        # In other cases return False
        return False

    def is_likely_running_on_cloud(self):
        """
        Return non-zero value, when the machine is virtual machine and it is running on kvm and
        some google string can be found in output of dmidecode
        :return: Float value representing probability that vm is running on GPC
        """
        probability = 0.0

        # When the machine is not virtual machine, then there is probably zero chance that the machine
        # is running on GPC
        if self.is_vm() is False:
            return 0.0

        # We know that GCP uses only KVM at the end of 2020
        if 'virt.host_type' in self.hw_info and 'kvm' in self.hw_info['virt.host_type']:
            probability += 0.3

        # Try to find "Google" or "gcp" keywords in output of dmidecode
        found_google = False
        found_gcp = False
        for hw_item in self.hw_info.values():
            if type(hw_item) != str:
                continue
            if 'google' in hw_item.lower():
                found_google = True
            elif 'gcp' in hw_item.lower():
                found_gcp = True
        if found_google is True:
            probability += 0.3
        if found_gcp is True:
            probability += 0.1

        return probability

    def _get_metadata_from_cache(self) -> Union[str, None]:
        """
        Try to get metadata (JWT token) from the cache file
        :return: String with cached token or None
        """
        return super(GCPCloudProvider, self)._get_token_from_cache_file()

    def _get_data_from_server(self, data_type, url) -> Union[str, None]:
        """
        Try to get data from metadata server
        """
        return super(GCPCloudProvider, self)._get_data_from_server(data_type, url)

    def _get_metadata_from_server(self) -> Union[str, None]:
        """
        GCP metadata server returns only one file called token
        :return: String with token or None
        """
        token = self._get_data_from_server(data_type="token", url=self.CLOUD_PROVIDER_METADATA_URL)
        if token is not None:
            self._token = token
            self._token_ctime = time.time()
            self._token_ttl = self.CLOUD_PROVIDER_TOKEN_TTL
            self._write_token_to_cache_file()
        return token

    def _get_signature_from_server(self) -> None:
        """
        Google returns everything in one file.
        """
        return None

    def _get_signature_from_cache_file(self) -> None:
        """
        Really no need to cache signature
        """
        return None

    def get_signature(self) -> str:
        """
        Google returns everything in one file. No need to try to get signature.
        :return Empty string
        """
        return ""

    def get_metadata(self) -> Union[str, None]:
        """
        Try to get metadata from in-memory cache, cache or cloud provider server
        :return: String with metadata or None
        """
        if self._is_in_memory_cached_token_valid() is True:
            return self._token
        return super(GCPCloudProvider, self).get_metadata()

    @staticmethod
    def decode_jwt(jwt_token: str) -> tuple:
        """
        Try to decode metadata stored in JWT token described in this RFC: https://tools.ietf.org/html/rfc7519
        :param jwt_token: string representing JWT token
        :return: tuple with: string representing header, string representing metadata and base64 encoded signature
        """
        # Get the actual payload part: [0] is JOSE header, [1] is metadata and [2] is signature
        parts = jwt_token.split('.')
        if len(parts) >= 3:
            encoded_jose_header = parts[0]
            encoded_metadata = parts[1]
            encoded_signature = parts[2]
            # Add some extra padding, JWT tokens have padding trimmed - see https://stackoverflow.com/a/49459036
            encoded_jose_header += '==='
            encoded_metadata += '==='
            encoded_signature += '==='
            # Decode only header and metadata, not signature
            try:
                jose_header = base64.b64decode(encoded_jose_header).decode('utf-8')
            except UnicodeDecodeError as err:
                log.error(f'Unable to decode JWT JOSE header: {err}')
                jose_header = None
            try:
                metadata = base64.b64decode(encoded_metadata).decode('utf-8')
            except UnicodeDecodeError as err:
                log.error(f'Unable to decode JWT metadata: {err}')
                metadata = None
            return jose_header, metadata, encoded_signature
        else:
            log.warning('JWT token with wrong format')
            return None, None, None


# Note about GCP token
# --------------------
#
# It is possible to verify token, but is not easy to do it on RHEL, because it requires
# special Python packages that are not available on RHEL. It is recommended to create
# virtual environment:
#
# $ python3 -m venv env
#
# Activate virtual environment:
#
# $ source env/bin/activate
#
# Install required packages:
#
# $ pip install --upgrade google-auth
# $ pip install requests
#
# Run following Python script:
#
# ```python
# from rhsmlib.cloud.providers.gcp import GCPCloudCollector
# # Import libraries for token verification
# import google.auth.transport.requests
# from google.oauth2 import id_token
# # Get token
# token = GCPCloudCollector().get_metadata()
# # Verify token signature and store the token payload
# request = google.auth.transport.requests.Request()
# payload = id_token.verify_token(token, request=request, audience=GCPCloudCollector.AUDIENCE)
# print(payload)
# ```


def _smoke_test():
    """
    Simple smoke tests of GCP detector and collector
    """
    # Gather only information about hardware and virtualization
    from rhsmlib.facts.host_collector import HostCollector
    from rhsmlib.facts.hwprobe import HardwareCollector

    import sys

    root = logging.getLogger()
    root.setLevel(logging.DEBUG)

    handler = logging.StreamHandler(sys.stdout)
    handler.setLevel(logging.DEBUG)
    formatter = logging.Formatter('%(asctime)s - %(name)s - %(levelname)s - %(message)s')
    handler.setFormatter(formatter)
    root.addHandler(handler)

    facts = {}
    facts.update(HostCollector().get_all())
    facts.update(HardwareCollector().get_all())
    gcp_cloud_provider = GCPCloudProvider(facts)
    result = gcp_cloud_provider.is_running_on_cloud()
    probability = gcp_cloud_provider.is_likely_running_on_cloud()
    print('>>> debug <<< result: %s, %6.3f' % (result, probability))
    if result is True:
        # 1. using default audience
        token = gcp_cloud_provider.get_metadata()
        print(f'>>> debug <<< 1. token: {token}')
        # 2. using some custom audience
        gcp_cloud_provider = GCPCloudProvider(facts, audience_url="https://localhost:8443/candlepin")
        token = gcp_cloud_provider.get_metadata()
        print(f'>>> debug <<< 2. token: {token}')


# Some temporary smoke testing code. You can test this module using:
# sudo PYTHONPATH=./src:./syspurpose/src python3 -m rhsmlib.cloud.providers.gcp
if __name__ == '__main__':
    _smoke_test()<|MERGE_RESOLUTION|>--- conflicted
+++ resolved
@@ -63,11 +63,7 @@
     CLOUD_PROVIDER_SIGNATURE_TYPE = None
 
     HTTP_HEADERS = {
-<<<<<<< HEAD
         'User-Agent': 'RHSM/1.0',
-=======
-        'user-agent': 'RHSM/1.0',
->>>>>>> ff919908
         'Metadata-Flavor': 'Google'
     }
 
@@ -75,37 +71,15 @@
     # Thus it is save to cache this token (see CLOUD_PROVIDER_METADATA_TTL,
     # self._metadata_token_ctime and self._metadata_token)
     TOKEN_CACHE_FILE = "/var/lib/rhsm/cache/gcp_token.json"
-<<<<<<< HEAD
 
     # Nothing to cache for this cloud provider
     SIGNATURE_CACHE_FILE = None
 
-=======
-
-    # Nothing to cache for this cloud provider
-    SIGNATURE_CACHE_FILE = None
-
->>>>>>> ff919908
     def __init__(self, hw_info, audience_url=None):
         """
         Initialize instance of GCPCloudDetector
         """
         super(GCPCloudProvider, self).__init__(hw_info)
-<<<<<<< HEAD
-
-        # Metadata URL can have default or custom "audience"
-        if audience_url is not None:
-            self.CLOUD_PROVIDER_METADATA_URL = self.CLOUD_PROVIDER_METADATA_URL_TEMPLATE.format(audience=audience_url)
-        else:
-            self.CLOUD_PROVIDER_METADATA_URL = self.CLOUD_PROVIDER_METADATA_URL_TEMPLATE.format(audience=self.AUDIENCE)
-
-    def is_vm(self):
-        """
-        Is system running on virtual machine or not
-        :return: True, when machine is running on VM; otherwise return False
-        """
-        return super(GCPCloudProvider, self).is_vm()
-=======
 
         # Metadata URL can have default or custom "audience"
         if audience_url is not None:
@@ -116,7 +90,6 @@
             self.CLOUD_PROVIDER_METADATA_URL = self.CLOUD_PROVIDER_METADATA_URL_TEMPLATE.format(
                 audience=self.AUDIENCE
             )
->>>>>>> ff919908
 
     def is_running_on_cloud(self):
         """
