# -*- coding: utf-8 -*-
#
# Copyright (c) 2020 Red Hat, Inc.
#
# This software is licensed to you under the GNU General Public License,
# version 2 (GPLv2). There is NO WARRANTY for this software, express or
# implied, including the implied warranties of MERCHANTABILITY or FITNESS
# FOR A PARTICULAR PURPOSE. You should have received a copy of GPLv2
# along with this software; if not, see
# http://www.gnu.org/licenses/old-licenses/gpl-2.0.txt.
#
# Red Hat trademarks are not licensed under GPLv2. No permission is
# granted to use or replicate Red Hat trademarks that are incorporated
# in this software or its documentation.
#


"""
This is module implementing detector and metadata collector of virtual machine running on AWS
"""

import requests
import logging
import time
import os

from typing import Union

from rhsmlib.cloud._base_provider import BaseCloudProvider


log = logging.getLogger(__name__)


class AWSCloudProvider(BaseCloudProvider):
    """
    Base class for AWS cloud provider
    """

    CLOUD_PROVIDER_ID = "aws"

    CLOUD_PROVIDER_METADATA_URL = "http://169.254.169.254/latest/dynamic/instance-identity/document"

    CLOUD_PROVIDER_METADATA_TYPE = "application/json"

    CLOUD_PROVIDER_TOKEN_URL = "http://169.254.169.254/latest/api/token"

    CLOUD_PROVIDER_TOKEN_TTL = 3600  # the value is in seconds

    CLOUD_PROVIDER_SIGNATURE_URL = "http://169.254.169.254/latest/dynamic/instance-identity/rsa2048"

    CLOUD_PROVIDER_SIGNATURE_TYPE = "text/plain"

    COLLECTOR_CONF_FILE = "/etc/rhsm/cloud/providers/aws.conf"

    TOKEN_CACHE_FILE = "/var/lib/rhsm/cache/aws_token.json"

    HTTP_HEADERS = {
<<<<<<< HEAD
        'User-Agent': 'RHSM/1.0'
=======
        'user-agent': 'RHSM/1.0'
>>>>>>> ff919908
    }

    def __init__(self, hw_info):
        """
        Initialize instance of AWSCloudDetector
        """
        super(AWSCloudProvider, self).__init__(hw_info)
<<<<<<< HEAD
        # AWS IMDS server does not support keeping connection alive
        self._session = None

    def is_vm(self) -> bool:
        """
        Is system running on virtual machine or not
        :return: True, when machine is running on VM; otherwise return False
        """
        return super(AWSCloudProvider, self).is_vm()
=======
>>>>>>> ff919908

    def is_running_on_cloud(self) -> bool:
        """
        Try to guess if cloud provider is AWS using collected hardware information (output of dmidecode,
        virt-what, etc.)
        :return: True, when we detected sign of AWS in hardware information; Otherwise return False
        """

        # The system has to be VM
        if self.is_vm() is False:
            return False
        # This is valid for AWS systems using Xen
        if 'dmi.bios.version' in self.hw_info and 'amazon' in self.hw_info['dmi.bios.version']:
            return True
        # This is valid for AWS systems using KVM
        if 'dmi.bios.vendor' in self.hw_info and 'Amazon EC2' in self.hw_info['dmi.bios.vendor']:
            return True
        # Try to get output from virt-what
        if 'virt.host_type' in self.hw_info and 'aws' in self.hw_info['virt.host_type']:
            return True
        # In other cases return False
        return False

    def is_likely_running_on_cloud(self) -> float:
        """
        Return non-zero value, when the machine is virtual machine and it is running on kvm/xen and
        some Amazon string can be found in output of dmidecode
        :return: Float value representing probability that vm is running on AWS
        """
        probability = 0.0

        # When the machine is not virtual machine, then there is probably zero chance that the machine
        # is running on AWS
        if self.is_vm() is False:
            return 0.0

        # We know that AWS uses mostly KVM and it uses Xen in some cases
        if 'virt.host_type' in self.hw_info:
            # It seems that KVM is used more often
            if 'kvm' in self.hw_info['virt.host_type']:
                probability += 0.3
            elif 'xen' in self.hw_info['virt.host_type']:
                probability += 0.2

        # Every system UUID of VM running on AWS EC2 starts with EC2 string. Not strong sign, but
        # it can increase probability a little
        if 'dmi.system.uuid' in self.hw_info and self.hw_info['dmi.system.uuid'].lower().startswith('ec2'):
            probability += 0.1

        # Try to find "Amazon EC2", "Amazon" or "AWS" keywords in output of dmidecode
        found_amazon = False
        found_amazon_ec2 = False
        found_aws = False
        for hw_item in self.hw_info.values():
            if type(hw_item) != str:
                continue
            if 'amazon ec2' in hw_item.lower():
                found_amazon_ec2 = True
            elif 'amazon' in hw_item.lower():
                found_amazon = True
            elif 'aws' in hw_item.lower():
                found_aws = True
        if found_amazon_ec2 is True:
            probability += 0.3
        if found_amazon is True:
            probability += 0.2
        if found_aws is True:
            probability += 0.1

        return probability

    def _get_metadata_from_cache(self) -> None:
        """
        This cloud collector does not allow to use cache for metadata
        :return: None
        """
        return None

    def _get_token_from_server(self) -> Union[str, None]:
        """
        Try to get token from server as it is described in this document:

        https://docs.aws.amazon.com/AWSEC2/latest/UserGuide/configuring-instance-metadata-service.html

        When a token is received from server, then the token is also written
        to the cache file.

        :return: String of token or None, when it wasn't possible to get the token
        """
        log.debug(f'Requesting AWS token from {self.CLOUD_PROVIDER_TOKEN_URL}')

        headers = {
            'X-aws-ec2-metadata-token-ttl-seconds': str(self.CLOUD_PROVIDER_TOKEN_TTL),
            **self.HTTP_HEADERS
        }
        try:
            response = requests.put(self.CLOUD_PROVIDER_TOKEN_URL, headers=headers)
        except requests.ConnectionError as err:
            log.error(f'Unable to receive token from AWS: {err}')
        else:
            if response.status_code == 200:
                self._token = response.text
                self._token_ctime = time.time()
                self._token_ttl = self.CLOUD_PROVIDER_TOKEN_TTL
                self._write_token_to_cache_file()
                return response.text
            else:
                log.error(f'Unable to receive token from AWS; status code: {response.status_code}')
        return None

    def _token_exists(self) -> bool:
        """
        Check if security token exists and IMDSv2 should be used?
        :return: True, when token exists; otherwise return False.
        """
        if os.path.exists(self.TOKEN_CACHE_FILE):
            return True
        else:
            return False

    def _get_token(self) -> Union[str, None]:
        """
        Try to get the token from in-memory cache. When in-memory cache is not valid, then
        try to get the token from cache file and when cache file is not valid, then finally
        try to get the token from AWS server
        :return: String with the token or None
        """
        if self._is_in_memory_cached_token_valid() is True:
            token = self._token
        else:
            token = self._get_token_from_cache_file()
            if token is None:
                token = self._get_token_from_server()
        return token

    def _get_metadata_from_server_imds_v1(self) -> Union[str, None]:
        """
        Try to get metadata from server using IMDSv1
        :return: String with metadata or None
        """
        log.debug(f'Trying to get metadata from {self.CLOUD_PROVIDER_METADATA_URL} using IMDSv1')

        try:
            response = requests.get(self.CLOUD_PROVIDER_METADATA_URL, headers=self.HTTP_HEADERS)
        except requests.ConnectionError as err:
            log.debug(f'Unable to get AWS metadata using IMDSv1: {err}')
        else:
            if response.status_code == 200:
                return response.text
            else:
                log.debug(f'Unable to get AWS metadata using IMDSv1: {response.status_code}')

    def _get_metadata_from_server_imds_v2(self) -> Union[str, None]:
        """
        Try to get metadata from server using IMDSv2
        :return: String with metadata or None
        """
        log.debug(f'Trying to get metadata from {self.CLOUD_PROVIDER_METADATA_URL} using IMDSv2')

        token = self._get_token()
        if token is None:
            return None

        headers = {
            'X-aws-ec2-metadata-token': token,
            **self.HTTP_HEADERS
        }
        try:
            response = requests.get(self.CLOUD_PROVIDER_METADATA_URL, headers=headers)
        except requests.ConnectionError as err:
            log.error(f'Unable to get AWS metadata using IMDSv2: {err}')
        else:
            if response.status_code == 200:
                return response.text
            else:
                log.error(f'Unable to get AWS metadata using IMDSv2; status code: {response.status_code}')
        return None

    def _get_metadata_from_server(self) -> Union[str, None]:
        """
        Try to get metadata from server as is described in this document:

        https://docs.aws.amazon.com/AWSEC2/latest/UserGuide/configuring-instance-metadata-service.html

        It is possible to use two versions. We will try to use version IMDSv1 first (this version requires
        only one HTTP request), when the usage of IMDSv1 is forbidden, then we will try to use IMDSv2 version.
        The version requires two requests (get session TOKEN and then get own metadata using token)
        :return: String with metadata or None
        """

        if self._token_exists() is False:
            # First try to get metadata using IMDSv1
            metadata = self._get_metadata_from_server_imds_v1()

            if metadata is not None:
                return metadata

        # When it wasn't possible to get metadata using IMDSv1, then try to get metadata using IMDSv2
        return self._get_metadata_from_server_imds_v2()

    def _get_signature_from_cache_file(self) -> None:
        """
        This cloud collector does not allow to use cache for signature
        :return: None
        """
        return None

    def _get_signature_from_server_imds_v1(self) -> Union[str, None]:
        """
        Try to get signature using IMDSv1
        :return: String of signature or None, when it wasn't possible to get signature from server
        """
        log.debug(f'Trying to get signature from {self.CLOUD_PROVIDER_SIGNATURE_URL} using IMDSv1')

        try:
            response = requests.get(self.CLOUD_PROVIDER_SIGNATURE_URL, headers=self.HTTP_HEADERS)
        except requests.ConnectionError as err:
            log.debug(f'Unable to get AWS signature using IMDSv1: {err}')
        else:
            if response.status_code == 200:
                return response.text
            else:
                log.debug(f'Unable to get AWS signature using IMDSv1: {response.status_code}')

    def _get_signature_from_server_imds_v2(self) -> Union[str, None]:
        """
        Try to get signature using IMDSv2
        :return: String of signature or None, when it wasn't possible to get signature from server
        """
        log.debug(f'Trying to get signature from {self.CLOUD_PROVIDER_SIGNATURE_URL} using IMDSv2')

        token = self._get_token()
        if token is None:
            return None

        headers = {
            'X-aws-ec2-metadata-token': token,
            **self.HTTP_HEADERS
        }
        try:
            response = requests.get(self.CLOUD_PROVIDER_SIGNATURE_URL, headers=headers)
        except requests.ConnectionError as err:
            log.error(f'Unable to get AWS signature using IMDSv2: {err}')
        else:
            if response.status_code == 200:
                return response.text
            else:
                log.error(f'Unable to get AWS signature using IMDSv2; status code: {response.status_code}')
        return None

    def _get_signature_from_server(self) -> Union[str, None]:
        """
        Try to get signature from server as is described in this document:

        https://docs.aws.amazon.com/AWSEC2/latest/UserGuide/verify-signature.html

        AWS provides several versions signatures (PKCS7, base64-encoded and RSA-2048). We will use
        the base64-encoded one, because it is easier to send it as part of JSON document. It is
        possible to get signature using IMDSv1 and IMDSv2. We use same approach of obtaining
        signature as we use, when we try to obtain metadata. We try use IMDSv1 first, when not
        possible then we try to use IMDSv2.
        :return: String with signature or None
        """
        signature = None
        if self._token_exists() is False:
            signature = self._get_signature_from_server_imds_v1()

        if signature is None:
            signature = self._get_signature_from_server_imds_v2()

        if signature is not None:
            signature = f'-----BEGIN PKCS7-----\n{signature}\n-----END PKCS7-----'

        return signature

    def get_metadata(self) -> Union[str, None]:
        """
        Try to get metadata from the cache file first. When the cache file is not available, then try to
        get metadata from server.
        :return: String with metadata or None
        """
        return super(AWSCloudProvider, self).get_metadata()

    def get_signature(self) -> Union[str, None]:
        """
        Try to get signature from the cache file first. When the cache file is not available, then try to
        get signature from server.
        :return: String with metadata or None
        """
        return super(AWSCloudProvider, self).get_signature()


def _smoke_tests():
    """
    Simple smoke tests of AWS detector and collector
    :return: None
    """
    # Gather only information about hardware and virtualization
    from rhsmlib.facts.host_collector import HostCollector
    from rhsmlib.facts.hwprobe import HardwareCollector
    import sys

    root = logging.getLogger()
    root.setLevel(logging.DEBUG)

    handler = logging.StreamHandler(sys.stdout)
    handler.setLevel(logging.DEBUG)
    formatter = logging.Formatter('%(asctime)s - %(name)s - %(levelname)s - %(message)s')
    handler.setFormatter(formatter)
    root.addHandler(handler)

    facts = {}
    facts.update(HostCollector().get_all())
    facts.update(HardwareCollector().get_all())
    aws_cloud_provider = AWSCloudProvider(facts)
    result = aws_cloud_provider.is_running_on_cloud()
    probability = aws_cloud_provider.is_likely_running_on_cloud()
    print(f'>>> debug <<< cloud provider: {result}, probability: {probability}')

    if result is True:
        metadata = aws_cloud_provider.get_metadata()
        print(f'>>> debug <<< cloud metadata: {metadata}')
        signature = aws_cloud_provider.get_signature()
        print(f'>>> debug <<< metadata signature: {signature}')

        metadata_v2 = aws_cloud_provider._get_metadata_from_server_imds_v2()
        print(f'>>> debug <<< cloud metadata: {metadata_v2}')
        signature_v2 = aws_cloud_provider._get_signature_from_server_imds_v2()
        print(f'>>> debug <<< cloud signature: {signature_v2}')


# Some temporary smoke testing code. You can test this module using:
# sudo PYTHONPATH=./src python3 -m rhsmlib.cloud.providers.aws
if __name__ == '__main__':
    _smoke_tests()<|MERGE_RESOLUTION|>--- conflicted
+++ resolved
@@ -56,11 +56,7 @@
     TOKEN_CACHE_FILE = "/var/lib/rhsm/cache/aws_token.json"
 
     HTTP_HEADERS = {
-<<<<<<< HEAD
         'User-Agent': 'RHSM/1.0'
-=======
-        'user-agent': 'RHSM/1.0'
->>>>>>> ff919908
     }
 
     def __init__(self, hw_info):
@@ -68,18 +64,8 @@
         Initialize instance of AWSCloudDetector
         """
         super(AWSCloudProvider, self).__init__(hw_info)
-<<<<<<< HEAD
         # AWS IMDS server does not support keeping connection alive
         self._session = None
-
-    def is_vm(self) -> bool:
-        """
-        Is system running on virtual machine or not
-        :return: True, when machine is running on VM; otherwise return False
-        """
-        return super(AWSCloudProvider, self).is_vm()
-=======
->>>>>>> ff919908
 
     def is_running_on_cloud(self) -> bool:
         """
