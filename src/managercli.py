--- conflicted
+++ resolved
@@ -115,21 +115,13 @@
             self._do_command()
         except X509.X509Error, e:
             log.error(e)
-<<<<<<< HEAD
-            print 'Consumer certificates corrupted. Please reregister'
-=======
-            print _('Consumer certificates corrupted. Please re-register')
->>>>>>> 2dca4303
+            print _('Consumer certificates corrupted. Please reregister')
 
 
 class ReRegisterCommand(CliCommand):
     def __init__(self):
         usage = "usage: %prog reregister [OPTIONS]"
-<<<<<<< HEAD
-        shortdesc = "reregister the client to a Unified Entitlement Platform."
-=======
-        shortdesc = _("re-register the client to a Unified Entitlement Platform.")
->>>>>>> 2dca4303
+        shortdesc = _("reregister the client to a Unified Entitlement Platform.")
         desc = shortdesc
 
         CliCommand.__init__(self, "reregister", usage, shortdesc, desc)
@@ -146,11 +138,7 @@
 
     def _validate_options(self):
         if not ConsumerIdentity.existsAndValid() and not (self.options.username and self.options.password):
-<<<<<<< HEAD
-            print (_("""Error: username and password are required to reregister. \nConsumer identity either does not exist or is corrupted. Try reregister --help."""))
-=======
-            print (_("Error: username and password are required to re-register. \nConsumer identity either does not exists or is corrupted. Try re-register --help."))
->>>>>>> 2dca4303
+            print (_("Error: username and password are required to reregister. \nConsumer identity either does not exists or is corrupted. Try reregister --help."))
             sys.exit(-1)
 
     def _do_command(self):
@@ -203,15 +191,9 @@
         self.parser.add_option("--username", dest="username",
                                help=_("specify a username"))
         self.parser.add_option("--type", dest="consumertype", default="system",
-<<<<<<< HEAD
-                               help="the type of consumer to register. Defaults to system")
+                               help=_("the type of consumer to register. Defaults to system"))
         self.parser.add_option("--name", dest="consumername",
-                               help="name of the consumer to register. Defaults to the username.")
-=======
-                               help=_("the type of consumer to create. Defaults to system"))
-        self.parser.add_option("--name", dest="consumername",
-                               help=_("name of the consumer to create. Defaults to the username."))
->>>>>>> 2dca4303
+                               help=_("name of the consumer to register. Defaults to the username."))
         self.parser.add_option("--password", dest="password",
                                help=_("specify a password"))
         self.parser.add_option("--consumerid", dest="consumerid",
