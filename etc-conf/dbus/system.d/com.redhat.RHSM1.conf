<?xml version="1.0" encoding="UTF-8"?> <!-- -*- XML -*- -->

<!DOCTYPE busconfig PUBLIC
 "-//freedesktop//DTD D-BUS Bus Configuration 1.0//EN"
 "http://www.freedesktop.org/standards/dbus/1.0/busconfig.dtd">
<busconfig>
    <policy user="root">
        <allow own="com.redhat.RHSM1"/>

        <!-- Basic D-Bus API stuff -->
        <allow send_destination="com.redhat.RHSM1"
            send_interface="org.freedesktop.DBus.Introspectable"/>
        <allow send_destination="com.redhat.RHSM1"
            send_interface="org.freedesktop.DBus.Properties"/>
        <allow send_destination="com.redhat.RHSM1"
            send_interface="org.freedesktop.DBus.ObjectManager"/>

        <!-- allow Config.Set from root -->
        <allow send_destination="com.redhat.RHSM1"
            send_interface="com.redhat.RHSM1.Config"
            send_member="Set"/>
    </policy>


    <policy context="default">
        <!-- TODO: make these read-only by default -->

        <allow send_destination="com.redhat.RHSM1"
            send_interface="com.redhat.RHSM1"/>

        <allow send_destination="com.redhat.RHSM1"
            send_interface="com.redhat.RHSM1.Attach"/>

        <allow send_destination="com.redhat.RHSM1"
            send_interface="com.redhat.RHSM1.Products"/>

        <allow send_destination="com.redhat.RHSM1"
            send_interface="com.redhat.RHSM1.Config"/>

        <!-- deny Config.Set by default -->
        <deny send_destination="com.redhat.RHSM1"
            send_interface="com.redhat.RHSM1.Config"
            send_member="Set"/>

        <allow send_destination="com.redhat.RHSM1"
            send_interface="com.redhat.RHSM1.RegisterServer"/>

        <allow send_destination="com.redhat.RHSM1"
<<<<<<< HEAD
            send_interface="com.redhat.RHSM1.Unregister"/>
=======
            send_interface="com.redhat.RHSM1.Entitlement"/>
>>>>>>> b23e5017

        <!-- Basic D-Bus API stuff -->
        <allow send_destination="com.redhat.RHSM1"
            send_interface="org.freedesktop.DBus.Introspectable"/>
        <allow send_destination="com.redhat.RHSM1"
            send_interface="org.freedesktop.DBus.Properties"/>
        <allow send_destination="com.redhat.RHSM1"
            send_interface="org.freedesktop.DBus.ObjectManager"/>
    </policy>
</busconfig>
<|MERGE_RESOLUTION|>--- conflicted
+++ resolved
@@ -46,11 +46,10 @@
             send_interface="com.redhat.RHSM1.RegisterServer"/>
 
         <allow send_destination="com.redhat.RHSM1"
-<<<<<<< HEAD
             send_interface="com.redhat.RHSM1.Unregister"/>
-=======
+
+        <allow send_destination="com.redhat.RHSM1"
             send_interface="com.redhat.RHSM1.Entitlement"/>
->>>>>>> b23e5017
 
         <!-- Basic D-Bus API stuff -->
         <allow send_destination="com.redhat.RHSM1"
